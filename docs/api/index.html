--- conflicted
+++ resolved
@@ -1,463 +1,1047 @@
-
 <!DOCTYPE html>
 
 <html>
-  <head>
-    <meta charset="utf-8" />
-    <meta name="viewport" content="width=device-width, initial-scale=1.0" /><meta name="generator" content="Docutils 0.17.1: http://docutils.sourceforge.net/" />
-
-    <title>Welcome to LassoNet’s documentation! &#8212; LassoNet  documentation</title>
-    <link rel="stylesheet" type="text/css" href="_static/pygments.css" />
-    <link rel="stylesheet" type="text/css" href="_static/alabaster.css" />
-    <script data-url_root="./" id="documentation_options" src="_static/documentation_options.js"></script>
-    <script src="_static/jquery.js"></script>
-    <script src="_static/underscore.js"></script>
-    <script src="_static/doctools.js"></script>
-    <script async="async" src="https://cdn.jsdelivr.net/npm/mathjax@3/es5/tex-mml-chtml.js"></script>
-    <link rel="index" title="Index" href="genindex.html" />
-    <link rel="search" title="Search" href="search.html" />
-   
+
+<head>
+  <meta charset="utf-8" />
+  <meta name="viewport" content="width=device-width, initial-scale=1.0" />
+  <meta name="generator" content="Docutils 0.17.1: http://docutils.sourceforge.net/" />
+
+  <title>Welcome to LassoNet’s documentation! &#8212; LassoNet documentation</title>
+  <link rel="stylesheet" type="text/css" href="_static/pygments.css" />
+  <link rel="stylesheet" type="text/css" href="_static/alabaster.css" />
+  <script data-url_root="./" id="documentation_options" src="_static/documentation_options.js"></script>
+  <script src="_static/jquery.js"></script>
+  <script src="_static/underscore.js"></script>
+  <script src="_static/doctools.js"></script>
+  <script async="async" src="https://cdn.jsdelivr.net/npm/mathjax@3/es5/tex-mml-chtml.js"></script>
+  <link rel="index" title="Index" href="genindex.html" />
+  <link rel="search" title="Search" href="search.html" />
+
   <link rel="stylesheet" href="_static/custom.css" type="text/css" />
-  
-  
+
+
   <meta name="viewport" content="width=device-width, initial-scale=0.9, maximum-scale=0.9" />
 
-  </head><body>
-  
-
-    <div class="document">
-      <div class="documentwrapper">
-        <div class="bodywrapper">
-          
-
-          <div class="body" role="main">
-            
-  <section id="welcome-to-lassonet-s-documentation">
-<h1>Welcome to LassoNet’s documentation!<a class="headerlink" href="#welcome-to-lassonet-s-documentation" title="Permalink to this headline">¶</a></h1>
-<p><a class="reference external" href="../">Go to main website</a></p>
-<section id="installation">
-<h2>Installation<a class="headerlink" href="#installation" title="Permalink to this headline">¶</a></h2>
-<div class="highlight-default notranslate"><div class="highlight"><pre><span></span><span class="n">pip</span> <span class="n">install</span> <span class="n">lassonet</span>
-</pre></div>
-</div>
-</section>
-<section id="api">
-<h2>API<a class="headerlink" href="#api" title="Permalink to this headline">¶</a></h2>
-<table class="longtable docutils align-default">
-<colgroup>
-<col style="width: 10%" />
-<col style="width: 90%" />
-</colgroup>
-<tbody>
-</tbody>
-</table>
-<dl class="py class">
-<dt class="sig sig-object py" id="lassonet.LassoNetRegressor">
-<<<<<<< HEAD
-<em class="property"><span class="pre">class</span> </em><span class="sig-prename descclassname"><span class="pre">lassonet.</span></span><span class="sig-name descname"><span class="pre">LassoNetRegressor</span></span><span class="sig-paren">(</span><em class="sig-param"><span class="o"><span class="pre">*</span></span></em>, <em class="sig-param"><span class="n"><span class="pre">hidden_dims</span></span><span class="o"><span class="pre">=</span></span><span class="default_value"><span class="pre">(100)</span></span></em>, <em class="sig-param"><span class="n"><span class="pre">lambda_start</span></span><span class="o"><span class="pre">=</span></span><span class="default_value"><span class="pre">'auto'</span></span></em>, <em class="sig-param"><span class="n"><span class="pre">lambda_seq</span></span><span class="o"><span class="pre">=</span></span><span class="default_value"><span class="pre">None</span></span></em>, <em class="sig-param"><span class="n"><span class="pre">gamma</span></span><span class="o"><span class="pre">=</span></span><span class="default_value"><span class="pre">0.0</span></span></em>, <em class="sig-param"><span class="n"><span class="pre">gamma_skip</span></span><span class="o"><span class="pre">=</span></span><span class="default_value"><span class="pre">0.0</span></span></em>, <em class="sig-param"><span class="n"><span class="pre">path_multiplier</span></span><span class="o"><span class="pre">=</span></span><span class="default_value"><span class="pre">1.02</span></span></em>, <em class="sig-param"><span class="n"><span class="pre">M</span></span><span class="o"><span class="pre">=</span></span><span class="default_value"><span class="pre">10</span></span></em>, <em class="sig-param"><span class="n"><span class="pre">dropout</span></span><span class="o"><span class="pre">=</span></span><span class="default_value"><span class="pre">0</span></span></em>, <em class="sig-param"><span class="n"><span class="pre">batch_size</span></span><span class="o"><span class="pre">=</span></span><span class="default_value"><span class="pre">None</span></span></em>, <em class="sig-param"><span class="n"><span class="pre">optim</span></span><span class="o"><span class="pre">=</span></span><span class="default_value"><span class="pre">None</span></span></em>, <em class="sig-param"><span class="n"><span class="pre">n_iters</span></span><span class="o"><span class="pre">=</span></span><span class="default_value"><span class="pre">(1000,</span> <span class="pre">100)</span></span></em>, <em class="sig-param"><span class="n"><span class="pre">patience</span></span><span class="o"><span class="pre">=</span></span><span class="default_value"><span class="pre">(100,</span> <span class="pre">10)</span></span></em>, <em class="sig-param"><span class="n"><span class="pre">tol</span></span><span class="o"><span class="pre">=</span></span><span class="default_value"><span class="pre">0.99</span></span></em>, <em class="sig-param"><span class="n"><span class="pre">backtrack</span></span><span class="o"><span class="pre">=</span></span><span class="default_value"><span class="pre">False</span></span></em>, <em class="sig-param"><span class="n"><span class="pre">val_size</span></span><span class="o"><span class="pre">=</span></span><span class="default_value"><span class="pre">None</span></span></em>, <em class="sig-param"><span class="n"><span class="pre">device</span></span><span class="o"><span class="pre">=</span></span><span class="default_value"><span class="pre">None</span></span></em>, <em class="sig-param"><span class="n"><span class="pre">verbose</span></span><span class="o"><span class="pre">=</span></span><span class="default_value"><span class="pre">1</span></span></em>, <em class="sig-param"><span class="n"><span class="pre">random_state</span></span><span class="o"><span class="pre">=</span></span><span class="default_value"><span class="pre">None</span></span></em>, <em class="sig-param"><span class="n"><span class="pre">torch_seed</span></span><span class="o"><span class="pre">=</span></span><span class="default_value"><span class="pre">None</span></span></em>, <em class="sig-param"><span class="n"><span class="pre">class_weight</span></span><span class="o"><span class="pre">=</span></span><span class="default_value"><span class="pre">None</span></span></em>, <em class="sig-param"><span class="n"><span class="pre">tie_approximation</span></span><span class="o"><span class="pre">=</span></span><span class="default_value"><span class="pre">None</span></span></em><span class="sig-paren">)</span><a class="headerlink" href="#lassonet.LassoNetRegressor" title="Permalink to this definition">¶</a></dt>
-=======
-<em class="property"><span class="pre">class</span> </em><span class="sig-prename descclassname"><span class="pre">lassonet.</span></span><span class="sig-name descname"><span class="pre">LassoNetRegressor</span></span><span class="sig-paren">(</span><em class="sig-param"><span class="o"><span class="pre">*</span></span></em>, <em class="sig-param"><span class="n"><span class="pre">hidden_dims</span></span><span class="o"><span class="pre">=</span></span><span class="default_value"><span class="pre">(100)</span></span></em>, <em class="sig-param"><span class="n"><span class="pre">eps_start</span></span><span class="o"><span class="pre">=</span></span><span class="default_value"><span class="pre">1</span></span></em>, <em class="sig-param"><span class="n"><span class="pre">lambda_start</span></span><span class="o"><span class="pre">=</span></span><span class="default_value"><span class="pre">None</span></span></em>, <em class="sig-param"><span class="n"><span class="pre">lambda_seq</span></span><span class="o"><span class="pre">=</span></span><span class="default_value"><span class="pre">None</span></span></em>, <em class="sig-param"><span class="n"><span class="pre">path_multiplier</span></span><span class="o"><span class="pre">=</span></span><span class="default_value"><span class="pre">1.02</span></span></em>, <em class="sig-param"><span class="n"><span class="pre">M</span></span><span class="o"><span class="pre">=</span></span><span class="default_value"><span class="pre">10</span></span></em>, <em class="sig-param"><span class="n"><span class="pre">groups</span></span><span class="o"><span class="pre">=</span></span><span class="default_value"><span class="pre">None</span></span></em>, <em class="sig-param"><span class="n"><span class="pre">batch_size</span></span><span class="o"><span class="pre">=</span></span><span class="default_value"><span class="pre">None</span></span></em>, <em class="sig-param"><span class="n"><span class="pre">optim</span></span><span class="o"><span class="pre">=</span></span><span class="default_value"><span class="pre">None</span></span></em>, <em class="sig-param"><span class="n"><span class="pre">n_iters</span></span><span class="o"><span class="pre">=</span></span><span class="default_value"><span class="pre">(1000,</span> <span class="pre">100)</span></span></em>, <em class="sig-param"><span class="n"><span class="pre">patience</span></span><span class="o"><span class="pre">=</span></span><span class="default_value"><span class="pre">(100,</span> <span class="pre">10)</span></span></em>, <em class="sig-param"><span class="n"><span class="pre">tol</span></span><span class="o"><span class="pre">=</span></span><span class="default_value"><span class="pre">0.99</span></span></em>, <em class="sig-param"><span class="n"><span class="pre">backtrack</span></span><span class="o"><span class="pre">=</span></span><span class="default_value"><span class="pre">False</span></span></em>, <em class="sig-param"><span class="n"><span class="pre">val_size</span></span><span class="o"><span class="pre">=</span></span><span class="default_value"><span class="pre">0.1</span></span></em>, <em class="sig-param"><span class="n"><span class="pre">device</span></span><span class="o"><span class="pre">=</span></span><span class="default_value"><span class="pre">None</span></span></em>, <em class="sig-param"><span class="n"><span class="pre">verbose</span></span><span class="o"><span class="pre">=</span></span><span class="default_value"><span class="pre">0</span></span></em>, <em class="sig-param"><span class="n"><span class="pre">random_state</span></span><span class="o"><span class="pre">=</span></span><span class="default_value"><span class="pre">None</span></span></em>, <em class="sig-param"><span class="n"><span class="pre">torch_seed</span></span><span class="o"><span class="pre">=</span></span><span class="default_value"><span class="pre">None</span></span></em><span class="sig-paren">)</span><a class="headerlink" href="#lassonet.LassoNetRegressor" title="Permalink to this definition">¶</a></dt>
->>>>>>> 6f8e2184
-<dd><p>Use LassoNet as regressor</p>
-<dl class="field-list simple">
-<dt class="field-odd">Parameters</dt>
-<dd class="field-odd"><ul class="simple">
-<li><p><strong>hidden_dims</strong> (<em>tuple of int</em><em>, </em><em>default=</em><em>(</em><em>100</em><em>,</em><em>)</em>) – Shape of the hidden layers.</p></li>
-<li><p><strong>lambda_start</strong> (<em>float</em><em>, </em><em>default='auto'</em>) – First value on the path. Leave ‘auto’ to estimate it automatically.</p></li>
-<li><p><strong>lambda_seq</strong> (<em>iterable of float</em>) – If specified, the model will be trained on this sequence
-of values, until all coefficients are zero.
-The dense model will always be trained first.
-Note: lambda_start and path_multiplier will be ignored.</p></li>
-<li><p><strong>gamma</strong> (<em>float</em><em>, </em><em>default=0.0</em>) – l2 penalization on the network</p></li>
-<li><p><strong>gamma</strong> – l2 penalization on the skip connection</p></li>
-<li><p><strong>path_multiplier</strong> (<em>float</em><em>, </em><em>default=1.02</em>) – Multiplicative factor (<span class="math notranslate nohighlight">\(1 + \epsilon\)</span>) to increase
-the penalty parameter over the path</p></li>
-<li><p><strong>M</strong> (<em>float</em><em>, </em><em>default=10.0</em>) – Hierarchy parameter.</p></li>
-<<<<<<< HEAD
-<li><p><strong>dropout</strong> (<em>float</em><em>, </em><em>default = None</em>) – </p></li>
-=======
-<li><p><strong>groups</strong> (<em>None</em><em> or </em><em>list of lists</em>) – Use group LassoNet regularization.
-<cite>groups</cite> is a list of list such that <cite>groups[i]</cite>
-contains the indices of the features in the i-th group.</p></li>
->>>>>>> 6f8e2184
-<li><p><strong>batch_size</strong> (<em>int</em><em>, </em><em>default=None</em>) – If None, does not use batches. Batches are shuffled at each epoch.</p></li>
-<li><p><strong>optim</strong> (<em>torch optimizer</em><em> or </em><em>tuple of 2 optimizers</em><em>, </em><em>default=None</em>) – Optimizer for initial training and path computation.
-Default is Adam(lr=1e-3), SGD(lr=1e-3, momentum=0.9).</p></li>
-<li><p><strong>n_iters</strong> (<em>int</em><em> or </em><em>pair of int</em><em>, </em><em>default=</em><em>(</em><em>1000</em><em>, </em><em>100</em><em>)</em>) – Maximum number of training epochs for initial training and path computation.
-This is an upper-bound on the effective number of epochs, since the model
-uses early stopping.</p></li>
-<li><p><strong>patience</strong> (<em>int</em><em> or </em><em>pair of int</em><em> or </em><em>None</em><em>, </em><em>default=10</em>) – Number of epochs to wait without improvement during early stopping.</p></li>
-<li><p><strong>tol</strong> (<em>float</em><em>, </em><em>default=0.99</em>) – Minimum improvement for early stopping: new objective &lt; tol * old objective.</p></li>
-<li><p><strong>backtrack</strong> (<em>bool</em><em>, </em><em>default=False</em>) – If true, ensures the objective function decreases.</p></li>
-<li><p><strong>val_size</strong> (<em>float</em><em>, </em><em>default=None</em>) – Proportion of data to use for early stopping.
-0 means that training data is used.
-To disable early stopping, set patience=None.
-Default is 0.1 for all models except Cox for which training data is used.
-If X_val and y_val are given during training, it will be ignored.</p></li>
-<li><p><strong>device</strong> (<em>torch device</em><em>, </em><em>default=None</em>) – Device on which to train the model using PyTorch.
-Default: GPU if available else CPU</p></li>
-<li><p><strong>verbose</strong> (<em>int</em><em>, </em><em>default=1</em>) – </p></li>
-<li><p><strong>random_state</strong> – Random state for validation</p></li>
-<li><p><strong>torch_seed</strong> – Torch state for model random initialization</p></li>
-<li><p><strong>class_weight</strong> (<em>iterable of float</em><em>, </em><em>default=None</em>) – If specified, weights for different classes in training.
-There must be one number per class.</p></li>
-<li><p><strong>tie_approximation</strong> (<em>str</em>) – Tie approximation for the Cox model, must be one of (“breslow”, “efron”).</p></li>
-</ul>
-</dd>
-</dl>
-<dl class="py method">
-<dt class="sig sig-object py" id="lassonet.LassoNetRegressor.fit">
-<span class="sig-name descname"><span class="pre">fit</span></span><span class="sig-paren">(</span><em class="sig-param"><span class="n"><span class="pre">X</span></span></em>, <em class="sig-param"><span class="n"><span class="pre">y</span></span></em>, <em class="sig-param"><span class="o"><span class="pre">*</span></span></em>, <em class="sig-param"><span class="n"><span class="pre">X_val</span></span><span class="o"><span class="pre">=</span></span><span class="default_value"><span class="pre">None</span></span></em>, <em class="sig-param"><span class="n"><span class="pre">y_val</span></span><span class="o"><span class="pre">=</span></span><span class="default_value"><span class="pre">None</span></span></em><span class="sig-paren">)</span><a class="headerlink" href="#lassonet.LassoNetRegressor.fit" title="Permalink to this definition">¶</a></dt>
-<dd><p>Train the model.
-Note that if <cite>lambda_</cite> is not given, the trained model
-will most likely not use any feature.</p>
-</dd></dl>
-
-<dl class="py method">
-<dt class="sig sig-object py" id="lassonet.LassoNetRegressor.get_params">
-<span class="sig-name descname"><span class="pre">get_params</span></span><span class="sig-paren">(</span><em class="sig-param"><span class="n"><span class="pre">deep</span></span><span class="o"><span class="pre">=</span></span><span class="default_value"><span class="pre">True</span></span></em><span class="sig-paren">)</span><a class="headerlink" href="#lassonet.LassoNetRegressor.get_params" title="Permalink to this definition">¶</a></dt>
-<dd><p>Get parameters for this estimator.</p>
-<dl class="field-list simple">
-<dt class="field-odd">Parameters</dt>
-<dd class="field-odd"><p><strong>deep</strong> (<em>bool</em><em>, </em><em>default=True</em>) – If True, will return the parameters for this estimator and
-contained subobjects that are estimators.</p>
-</dd>
-<dt class="field-even">Returns</dt>
-<dd class="field-even"><p><strong>params</strong> – Parameter names mapped to their values.</p>
-</dd>
-<dt class="field-odd">Return type</dt>
-<dd class="field-odd"><p>dict</p>
-</dd>
-</dl>
-</dd></dl>
-
-<dl class="py method">
-<dt class="sig sig-object py" id="lassonet.LassoNetRegressor.path">
-<<<<<<< HEAD
-<span class="sig-name descname"><span class="pre">path</span></span><span class="sig-paren">(</span><em class="sig-param"><span class="n"><span class="pre">X</span></span></em>, <em class="sig-param"><span class="n"><span class="pre">y</span></span></em>, <em class="sig-param"><span class="o"><span class="pre">*</span></span></em>, <em class="sig-param"><span class="n"><span class="pre">X_val</span></span><span class="o"><span class="pre">=</span></span><span class="default_value"><span class="pre">None</span></span></em>, <em class="sig-param"><span class="n"><span class="pre">y_val</span></span><span class="o"><span class="pre">=</span></span><span class="default_value"><span class="pre">None</span></span></em>, <em class="sig-param"><span class="n"><span class="pre">lambda_max</span></span><span class="o"><span class="pre">=</span></span><span class="default_value"><span class="pre">inf</span></span></em>, <em class="sig-param"><span class="n"><span class="pre">return_state_dicts</span></span><span class="o"><span class="pre">=</span></span><span class="default_value"><span class="pre">True</span></span></em>, <em class="sig-param"><span class="n"><span class="pre">callback</span></span><span class="o"><span class="pre">=</span></span><span class="default_value"><span class="pre">None</span></span></em><span class="sig-paren">)</span> &#x2192; <span class="pre">List</span><span class="p"><span class="pre">[</span></span><span class="pre">lassonet.interfaces.HistoryItem</span><span class="p"><span class="pre">]</span></span><a class="headerlink" href="#lassonet.LassoNetRegressor.path" title="Permalink to this definition">¶</a></dt>
-<dd><p>Train LassoNet on a <a href="#id1"><span class="problematic" id="id2">lambda_</span></a> path.
-=======
-<span class="sig-name descname"><span class="pre">path</span></span><span class="sig-paren">(</span><em class="sig-param"><span class="n"><span class="pre">X</span></span></em>, <em class="sig-param"><span class="n"><span class="pre">y</span></span></em>, <em class="sig-param"><span class="o"><span class="pre">*</span></span></em>, <em class="sig-param"><span class="n"><span class="pre">X_val</span></span><span class="o"><span class="pre">=</span></span><span class="default_value"><span class="pre">None</span></span></em>, <em class="sig-param"><span class="n"><span class="pre">y_val</span></span><span class="o"><span class="pre">=</span></span><span class="default_value"><span class="pre">None</span></span></em><span class="sig-paren">)</span> &#x2192; <span class="pre">List</span><span class="p"><span class="pre">[</span></span><span class="pre">lassonet.interfaces.HistoryItem</span><span class="p"><span class="pre">]</span></span><a class="headerlink" href="#lassonet.LassoNetRegressor.path" title="Permalink to this definition">¶</a></dt>
-<dd><p>Train LassoNet on a lambda path.
->>>>>>> 6f8e2184
-The path is defined by the class parameters:
-start at <cite>lambda_start</cite> and increment according to <cite>path_multiplier</cite>.
-The path will stop when no feature is being used anymore.</p>
-<<<<<<< HEAD
-<p>callback will be called at each step on (model, history)</p>
-=======
->>>>>>> 6f8e2184
-</dd></dl>
-
-<dl class="py method">
-<dt class="sig sig-object py" id="lassonet.LassoNetRegressor.score">
-<span class="sig-name descname"><span class="pre">score</span></span><span class="sig-paren">(</span><em class="sig-param"><span class="n"><span class="pre">X</span></span></em>, <em class="sig-param"><span class="n"><span class="pre">y</span></span></em>, <em class="sig-param"><span class="n"><span class="pre">sample_weight</span></span><span class="o"><span class="pre">=</span></span><span class="default_value"><span class="pre">None</span></span></em><span class="sig-paren">)</span><a class="headerlink" href="#lassonet.LassoNetRegressor.score" title="Permalink to this definition">¶</a></dt>
-<dd><p>Return the coefficient of determination of the prediction.</p>
-<p>The coefficient of determination <span class="math notranslate nohighlight">\(R^2\)</span> is defined as
-<span class="math notranslate nohighlight">\((1 - \frac{u}{v})\)</span>, where <span class="math notranslate nohighlight">\(u\)</span> is the residual
-sum of squares <code class="docutils literal notranslate"><span class="pre">((y_true</span> <span class="pre">-</span> <span class="pre">y_pred)**</span> <span class="pre">2).sum()</span></code> and <span class="math notranslate nohighlight">\(v\)</span>
-is the total sum of squares <code class="docutils literal notranslate"><span class="pre">((y_true</span> <span class="pre">-</span> <span class="pre">y_true.mean())</span> <span class="pre">**</span> <span class="pre">2).sum()</span></code>.
-The best possible score is 1.0 and it can be negative (because the
-model can be arbitrarily worse). A constant model that always predicts
-the expected value of <cite>y</cite>, disregarding the input features, would get
-a <span class="math notranslate nohighlight">\(R^2\)</span> score of 0.0.</p>
-<dl class="field-list simple">
-<dt class="field-odd">Parameters</dt>
-<dd class="field-odd"><ul class="simple">
-<li><p><strong>X</strong> (<em>array-like of shape</em><em> (</em><em>n_samples</em><em>, </em><em>n_features</em><em>)</em>) – Test samples. For some estimators this may be a precomputed
-kernel matrix or a list of generic objects instead with shape
-<code class="docutils literal notranslate"><span class="pre">(n_samples,</span> <span class="pre">n_samples_fitted)</span></code>, where <code class="docutils literal notranslate"><span class="pre">n_samples_fitted</span></code>
-is the number of samples used in the fitting for the estimator.</p></li>
-<li><p><strong>y</strong> (<em>array-like of shape</em><em> (</em><em>n_samples</em><em>,</em><em>) or </em><em>(</em><em>n_samples</em><em>, </em><em>n_outputs</em><em>)</em>) – True values for <cite>X</cite>.</p></li>
-<li><p><strong>sample_weight</strong> (<em>array-like of shape</em><em> (</em><em>n_samples</em><em>,</em><em>)</em><em>, </em><em>default=None</em>) – Sample weights.</p></li>
-</ul>
-</dd>
-<dt class="field-even">Returns</dt>
-<dd class="field-even"><p><strong>score</strong> – <span class="math notranslate nohighlight">\(R^2\)</span> of <code class="docutils literal notranslate"><span class="pre">self.predict(X)</span></code> wrt. <cite>y</cite>.</p>
-</dd>
-<dt class="field-odd">Return type</dt>
-<dd class="field-odd"><p>float</p>
-</dd>
-</dl>
-<p class="rubric">Notes</p>
-<p>The <span class="math notranslate nohighlight">\(R^2\)</span> score used when calling <code class="docutils literal notranslate"><span class="pre">score</span></code> on a regressor uses
-<code class="docutils literal notranslate"><span class="pre">multioutput='uniform_average'</span></code> from version 0.23 to keep consistent
-with default value of <code class="xref py py-func docutils literal notranslate"><span class="pre">r2_score()</span></code>.
-This influences the <code class="docutils literal notranslate"><span class="pre">score</span></code> method of all the multioutput
-regressors (except for
-<code class="xref py py-class docutils literal notranslate"><span class="pre">MultiOutputRegressor</span></code>).</p>
-</dd></dl>
-
-<dl class="py method">
-<dt class="sig sig-object py" id="lassonet.LassoNetRegressor.set_params">
-<span class="sig-name descname"><span class="pre">set_params</span></span><span class="sig-paren">(</span><em class="sig-param"><span class="o"><span class="pre">**</span></span><span class="n"><span class="pre">params</span></span></em><span class="sig-paren">)</span><a class="headerlink" href="#lassonet.LassoNetRegressor.set_params" title="Permalink to this definition">¶</a></dt>
-<dd><p>Set the parameters of this estimator.</p>
-<p>The method works on simple estimators as well as on nested objects
-(such as <code class="xref py py-class docutils literal notranslate"><span class="pre">Pipeline</span></code>). The latter have
-parameters of the form <code class="docutils literal notranslate"><span class="pre">&lt;component&gt;__&lt;parameter&gt;</span></code> so that it’s
-possible to update each component of a nested object.</p>
-<dl class="field-list simple">
-<dt class="field-odd">Parameters</dt>
-<dd class="field-odd"><p><strong>**params</strong> (<em>dict</em>) – Estimator parameters.</p>
-</dd>
-<dt class="field-even">Returns</dt>
-<dd class="field-even"><p><strong>self</strong> – Estimator instance.</p>
-</dd>
-<dt class="field-odd">Return type</dt>
-<dd class="field-odd"><p>estimator instance</p>
-</dd>
-</dl>
-</dd></dl>
-
-</dd></dl>
-
-<dl class="py class">
-<dt class="sig sig-object py" id="lassonet.LassoNetClassifier">
-<<<<<<< HEAD
-<em class="property"><span class="pre">class</span> </em><span class="sig-prename descclassname"><span class="pre">lassonet.</span></span><span class="sig-name descname"><span class="pre">LassoNetClassifier</span></span><span class="sig-paren">(</span><em class="sig-param"><span class="o"><span class="pre">*</span></span></em>, <em class="sig-param"><span class="n"><span class="pre">hidden_dims</span></span><span class="o"><span class="pre">=</span></span><span class="default_value"><span class="pre">(100)</span></span></em>, <em class="sig-param"><span class="n"><span class="pre">lambda_start</span></span><span class="o"><span class="pre">=</span></span><span class="default_value"><span class="pre">'auto'</span></span></em>, <em class="sig-param"><span class="n"><span class="pre">lambda_seq</span></span><span class="o"><span class="pre">=</span></span><span class="default_value"><span class="pre">None</span></span></em>, <em class="sig-param"><span class="n"><span class="pre">gamma</span></span><span class="o"><span class="pre">=</span></span><span class="default_value"><span class="pre">0.0</span></span></em>, <em class="sig-param"><span class="n"><span class="pre">gamma_skip</span></span><span class="o"><span class="pre">=</span></span><span class="default_value"><span class="pre">0.0</span></span></em>, <em class="sig-param"><span class="n"><span class="pre">path_multiplier</span></span><span class="o"><span class="pre">=</span></span><span class="default_value"><span class="pre">1.02</span></span></em>, <em class="sig-param"><span class="n"><span class="pre">M</span></span><span class="o"><span class="pre">=</span></span><span class="default_value"><span class="pre">10</span></span></em>, <em class="sig-param"><span class="n"><span class="pre">dropout</span></span><span class="o"><span class="pre">=</span></span><span class="default_value"><span class="pre">0</span></span></em>, <em class="sig-param"><span class="n"><span class="pre">batch_size</span></span><span class="o"><span class="pre">=</span></span><span class="default_value"><span class="pre">None</span></span></em>, <em class="sig-param"><span class="n"><span class="pre">optim</span></span><span class="o"><span class="pre">=</span></span><span class="default_value"><span class="pre">None</span></span></em>, <em class="sig-param"><span class="n"><span class="pre">n_iters</span></span><span class="o"><span class="pre">=</span></span><span class="default_value"><span class="pre">(1000,</span> <span class="pre">100)</span></span></em>, <em class="sig-param"><span class="n"><span class="pre">patience</span></span><span class="o"><span class="pre">=</span></span><span class="default_value"><span class="pre">(100,</span> <span class="pre">10)</span></span></em>, <em class="sig-param"><span class="n"><span class="pre">tol</span></span><span class="o"><span class="pre">=</span></span><span class="default_value"><span class="pre">0.99</span></span></em>, <em class="sig-param"><span class="n"><span class="pre">backtrack</span></span><span class="o"><span class="pre">=</span></span><span class="default_value"><span class="pre">False</span></span></em>, <em class="sig-param"><span class="n"><span class="pre">val_size</span></span><span class="o"><span class="pre">=</span></span><span class="default_value"><span class="pre">None</span></span></em>, <em class="sig-param"><span class="n"><span class="pre">device</span></span><span class="o"><span class="pre">=</span></span><span class="default_value"><span class="pre">None</span></span></em>, <em class="sig-param"><span class="n"><span class="pre">verbose</span></span><span class="o"><span class="pre">=</span></span><span class="default_value"><span class="pre">1</span></span></em>, <em class="sig-param"><span class="n"><span class="pre">random_state</span></span><span class="o"><span class="pre">=</span></span><span class="default_value"><span class="pre">None</span></span></em>, <em class="sig-param"><span class="n"><span class="pre">torch_seed</span></span><span class="o"><span class="pre">=</span></span><span class="default_value"><span class="pre">None</span></span></em>, <em class="sig-param"><span class="n"><span class="pre">class_weight</span></span><span class="o"><span class="pre">=</span></span><span class="default_value"><span class="pre">None</span></span></em>, <em class="sig-param"><span class="n"><span class="pre">tie_approximation</span></span><span class="o"><span class="pre">=</span></span><span class="default_value"><span class="pre">None</span></span></em><span class="sig-paren">)</span><a class="headerlink" href="#lassonet.LassoNetClassifier" title="Permalink to this definition">¶</a></dt>
-=======
-<em class="property"><span class="pre">class</span> </em><span class="sig-prename descclassname"><span class="pre">lassonet.</span></span><span class="sig-name descname"><span class="pre">LassoNetClassifier</span></span><span class="sig-paren">(</span><em class="sig-param"><span class="o"><span class="pre">*</span></span></em>, <em class="sig-param"><span class="n"><span class="pre">hidden_dims</span></span><span class="o"><span class="pre">=</span></span><span class="default_value"><span class="pre">(100)</span></span></em>, <em class="sig-param"><span class="n"><span class="pre">eps_start</span></span><span class="o"><span class="pre">=</span></span><span class="default_value"><span class="pre">1</span></span></em>, <em class="sig-param"><span class="n"><span class="pre">lambda_start</span></span><span class="o"><span class="pre">=</span></span><span class="default_value"><span class="pre">None</span></span></em>, <em class="sig-param"><span class="n"><span class="pre">lambda_seq</span></span><span class="o"><span class="pre">=</span></span><span class="default_value"><span class="pre">None</span></span></em>, <em class="sig-param"><span class="n"><span class="pre">path_multiplier</span></span><span class="o"><span class="pre">=</span></span><span class="default_value"><span class="pre">1.02</span></span></em>, <em class="sig-param"><span class="n"><span class="pre">M</span></span><span class="o"><span class="pre">=</span></span><span class="default_value"><span class="pre">10</span></span></em>, <em class="sig-param"><span class="n"><span class="pre">groups</span></span><span class="o"><span class="pre">=</span></span><span class="default_value"><span class="pre">None</span></span></em>, <em class="sig-param"><span class="n"><span class="pre">batch_size</span></span><span class="o"><span class="pre">=</span></span><span class="default_value"><span class="pre">None</span></span></em>, <em class="sig-param"><span class="n"><span class="pre">optim</span></span><span class="o"><span class="pre">=</span></span><span class="default_value"><span class="pre">None</span></span></em>, <em class="sig-param"><span class="n"><span class="pre">n_iters</span></span><span class="o"><span class="pre">=</span></span><span class="default_value"><span class="pre">(1000,</span> <span class="pre">100)</span></span></em>, <em class="sig-param"><span class="n"><span class="pre">patience</span></span><span class="o"><span class="pre">=</span></span><span class="default_value"><span class="pre">(100,</span> <span class="pre">10)</span></span></em>, <em class="sig-param"><span class="n"><span class="pre">tol</span></span><span class="o"><span class="pre">=</span></span><span class="default_value"><span class="pre">0.99</span></span></em>, <em class="sig-param"><span class="n"><span class="pre">backtrack</span></span><span class="o"><span class="pre">=</span></span><span class="default_value"><span class="pre">False</span></span></em>, <em class="sig-param"><span class="n"><span class="pre">val_size</span></span><span class="o"><span class="pre">=</span></span><span class="default_value"><span class="pre">0.1</span></span></em>, <em class="sig-param"><span class="n"><span class="pre">device</span></span><span class="o"><span class="pre">=</span></span><span class="default_value"><span class="pre">None</span></span></em>, <em class="sig-param"><span class="n"><span class="pre">verbose</span></span><span class="o"><span class="pre">=</span></span><span class="default_value"><span class="pre">0</span></span></em>, <em class="sig-param"><span class="n"><span class="pre">random_state</span></span><span class="o"><span class="pre">=</span></span><span class="default_value"><span class="pre">None</span></span></em>, <em class="sig-param"><span class="n"><span class="pre">torch_seed</span></span><span class="o"><span class="pre">=</span></span><span class="default_value"><span class="pre">None</span></span></em><span class="sig-paren">)</span><a class="headerlink" href="#lassonet.LassoNetClassifier" title="Permalink to this definition">¶</a></dt>
->>>>>>> 6f8e2184
-<dd><p>Use LassoNet as classifier</p>
-<dl class="field-list simple">
-<dt class="field-odd">Parameters</dt>
-<dd class="field-odd"><ul class="simple">
-<li><p><strong>hidden_dims</strong> (<em>tuple of int</em><em>, </em><em>default=</em><em>(</em><em>100</em><em>,</em><em>)</em>) – Shape of the hidden layers.</p></li>
-<li><p><strong>lambda_start</strong> (<em>float</em><em>, </em><em>default='auto'</em>) – First value on the path. Leave ‘auto’ to estimate it automatically.</p></li>
-<li><p><strong>lambda_seq</strong> (<em>iterable of float</em>) – If specified, the model will be trained on this sequence
-of values, until all coefficients are zero.
-The dense model will always be trained first.
-Note: lambda_start and path_multiplier will be ignored.</p></li>
-<li><p><strong>gamma</strong> (<em>float</em><em>, </em><em>default=0.0</em>) – l2 penalization on the network</p></li>
-<li><p><strong>gamma</strong> – l2 penalization on the skip connection</p></li>
-<li><p><strong>path_multiplier</strong> (<em>float</em><em>, </em><em>default=1.02</em>) – Multiplicative factor (<span class="math notranslate nohighlight">\(1 + \epsilon\)</span>) to increase
-the penalty parameter over the path</p></li>
-<li><p><strong>M</strong> (<em>float</em><em>, </em><em>default=10.0</em>) – Hierarchy parameter.</p></li>
-<<<<<<< HEAD
-<li><p><strong>dropout</strong> (<em>float</em><em>, </em><em>default = None</em>) – </p></li>
-=======
-<li><p><strong>groups</strong> (<em>None</em><em> or </em><em>list of lists</em>) – Use group LassoNet regularization.
-<cite>groups</cite> is a list of list such that <cite>groups[i]</cite>
-contains the indices of the features in the i-th group.</p></li>
->>>>>>> 6f8e2184
-<li><p><strong>batch_size</strong> (<em>int</em><em>, </em><em>default=None</em>) – If None, does not use batches. Batches are shuffled at each epoch.</p></li>
-<li><p><strong>optim</strong> (<em>torch optimizer</em><em> or </em><em>tuple of 2 optimizers</em><em>, </em><em>default=None</em>) – Optimizer for initial training and path computation.
-Default is Adam(lr=1e-3), SGD(lr=1e-3, momentum=0.9).</p></li>
-<li><p><strong>n_iters</strong> (<em>int</em><em> or </em><em>pair of int</em><em>, </em><em>default=</em><em>(</em><em>1000</em><em>, </em><em>100</em><em>)</em>) – Maximum number of training epochs for initial training and path computation.
-This is an upper-bound on the effective number of epochs, since the model
-uses early stopping.</p></li>
-<li><p><strong>patience</strong> (<em>int</em><em> or </em><em>pair of int</em><em> or </em><em>None</em><em>, </em><em>default=10</em>) – Number of epochs to wait without improvement during early stopping.</p></li>
-<li><p><strong>tol</strong> (<em>float</em><em>, </em><em>default=0.99</em>) – Minimum improvement for early stopping: new objective &lt; tol * old objective.</p></li>
-<li><p><strong>backtrack</strong> (<em>bool</em><em>, </em><em>default=False</em>) – If true, ensures the objective function decreases.</p></li>
-<li><p><strong>val_size</strong> (<em>float</em><em>, </em><em>default=None</em>) – Proportion of data to use for early stopping.
-0 means that training data is used.
-To disable early stopping, set patience=None.
-Default is 0.1 for all models except Cox for which training data is used.
-If X_val and y_val are given during training, it will be ignored.</p></li>
-<li><p><strong>device</strong> (<em>torch device</em><em>, </em><em>default=None</em>) – Device on which to train the model using PyTorch.
-Default: GPU if available else CPU</p></li>
-<li><p><strong>verbose</strong> (<em>int</em><em>, </em><em>default=1</em>) – </p></li>
-<li><p><strong>random_state</strong> – Random state for validation</p></li>
-<li><p><strong>torch_seed</strong> – Torch state for model random initialization</p></li>
-<li><p><strong>class_weight</strong> (<em>iterable of float</em><em>, </em><em>default=None</em>) – If specified, weights for different classes in training.
-There must be one number per class.</p></li>
-<li><p><strong>tie_approximation</strong> (<em>str</em>) – Tie approximation for the Cox model, must be one of (“breslow”, “efron”).</p></li>
-</ul>
-</dd>
-</dl>
-<dl class="py method">
-<dt class="sig sig-object py" id="lassonet.LassoNetClassifier.fit">
-<span class="sig-name descname"><span class="pre">fit</span></span><span class="sig-paren">(</span><em class="sig-param"><span class="n"><span class="pre">X</span></span></em>, <em class="sig-param"><span class="n"><span class="pre">y</span></span></em>, <em class="sig-param"><span class="o"><span class="pre">*</span></span></em>, <em class="sig-param"><span class="n"><span class="pre">X_val</span></span><span class="o"><span class="pre">=</span></span><span class="default_value"><span class="pre">None</span></span></em>, <em class="sig-param"><span class="n"><span class="pre">y_val</span></span><span class="o"><span class="pre">=</span></span><span class="default_value"><span class="pre">None</span></span></em><span class="sig-paren">)</span><a class="headerlink" href="#lassonet.LassoNetClassifier.fit" title="Permalink to this definition">¶</a></dt>
-<dd><p>Train the model.
-Note that if <cite>lambda_</cite> is not given, the trained model
-will most likely not use any feature.</p>
-</dd></dl>
-
-<dl class="py method">
-<dt class="sig sig-object py" id="lassonet.LassoNetClassifier.get_params">
-<span class="sig-name descname"><span class="pre">get_params</span></span><span class="sig-paren">(</span><em class="sig-param"><span class="n"><span class="pre">deep</span></span><span class="o"><span class="pre">=</span></span><span class="default_value"><span class="pre">True</span></span></em><span class="sig-paren">)</span><a class="headerlink" href="#lassonet.LassoNetClassifier.get_params" title="Permalink to this definition">¶</a></dt>
-<dd><p>Get parameters for this estimator.</p>
-<dl class="field-list simple">
-<dt class="field-odd">Parameters</dt>
-<dd class="field-odd"><p><strong>deep</strong> (<em>bool</em><em>, </em><em>default=True</em>) – If True, will return the parameters for this estimator and
-contained subobjects that are estimators.</p>
-</dd>
-<dt class="field-even">Returns</dt>
-<dd class="field-even"><p><strong>params</strong> – Parameter names mapped to their values.</p>
-</dd>
-<dt class="field-odd">Return type</dt>
-<dd class="field-odd"><p>dict</p>
-</dd>
-</dl>
-</dd></dl>
-
-<dl class="py method">
-<dt class="sig sig-object py" id="lassonet.LassoNetClassifier.path">
-<<<<<<< HEAD
-<span class="sig-name descname"><span class="pre">path</span></span><span class="sig-paren">(</span><em class="sig-param"><span class="n"><span class="pre">X</span></span></em>, <em class="sig-param"><span class="n"><span class="pre">y</span></span></em>, <em class="sig-param"><span class="o"><span class="pre">*</span></span></em>, <em class="sig-param"><span class="n"><span class="pre">X_val</span></span><span class="o"><span class="pre">=</span></span><span class="default_value"><span class="pre">None</span></span></em>, <em class="sig-param"><span class="n"><span class="pre">y_val</span></span><span class="o"><span class="pre">=</span></span><span class="default_value"><span class="pre">None</span></span></em>, <em class="sig-param"><span class="n"><span class="pre">lambda_max</span></span><span class="o"><span class="pre">=</span></span><span class="default_value"><span class="pre">inf</span></span></em>, <em class="sig-param"><span class="n"><span class="pre">return_state_dicts</span></span><span class="o"><span class="pre">=</span></span><span class="default_value"><span class="pre">True</span></span></em>, <em class="sig-param"><span class="n"><span class="pre">callback</span></span><span class="o"><span class="pre">=</span></span><span class="default_value"><span class="pre">None</span></span></em><span class="sig-paren">)</span> &#x2192; <span class="pre">List</span><span class="p"><span class="pre">[</span></span><span class="pre">lassonet.interfaces.HistoryItem</span><span class="p"><span class="pre">]</span></span><a class="headerlink" href="#lassonet.LassoNetClassifier.path" title="Permalink to this definition">¶</a></dt>
-<dd><p>Train LassoNet on a <a href="#id3"><span class="problematic" id="id4">lambda_</span></a> path.
-=======
-<span class="sig-name descname"><span class="pre">path</span></span><span class="sig-paren">(</span><em class="sig-param"><span class="n"><span class="pre">X</span></span></em>, <em class="sig-param"><span class="n"><span class="pre">y</span></span></em>, <em class="sig-param"><span class="o"><span class="pre">*</span></span></em>, <em class="sig-param"><span class="n"><span class="pre">X_val</span></span><span class="o"><span class="pre">=</span></span><span class="default_value"><span class="pre">None</span></span></em>, <em class="sig-param"><span class="n"><span class="pre">y_val</span></span><span class="o"><span class="pre">=</span></span><span class="default_value"><span class="pre">None</span></span></em><span class="sig-paren">)</span> &#x2192; <span class="pre">List</span><span class="p"><span class="pre">[</span></span><span class="pre">lassonet.interfaces.HistoryItem</span><span class="p"><span class="pre">]</span></span><a class="headerlink" href="#lassonet.LassoNetClassifier.path" title="Permalink to this definition">¶</a></dt>
-<dd><p>Train LassoNet on a lambda path.
->>>>>>> 6f8e2184
-The path is defined by the class parameters:
-start at <cite>lambda_start</cite> and increment according to <cite>path_multiplier</cite>.
-The path will stop when no feature is being used anymore.</p>
-<<<<<<< HEAD
-<p>callback will be called at each step on (model, history)</p>
-=======
->>>>>>> 6f8e2184
-</dd></dl>
-
-<dl class="py method">
-<dt class="sig sig-object py" id="lassonet.LassoNetClassifier.score">
-<span class="sig-name descname"><span class="pre">score</span></span><span class="sig-paren">(</span><em class="sig-param"><span class="n"><span class="pre">X</span></span></em>, <em class="sig-param"><span class="n"><span class="pre">y</span></span></em>, <em class="sig-param"><span class="n"><span class="pre">sample_weight</span></span><span class="o"><span class="pre">=</span></span><span class="default_value"><span class="pre">None</span></span></em><span class="sig-paren">)</span><a class="headerlink" href="#lassonet.LassoNetClassifier.score" title="Permalink to this definition">¶</a></dt>
-<dd><p>Return the mean accuracy on the given test data and labels.</p>
-<p>In multi-label classification, this is the subset accuracy
-which is a harsh metric since you require for each sample that
-each label set be correctly predicted.</p>
-<dl class="field-list simple">
-<dt class="field-odd">Parameters</dt>
-<dd class="field-odd"><ul class="simple">
-<li><p><strong>X</strong> (<em>array-like of shape</em><em> (</em><em>n_samples</em><em>, </em><em>n_features</em><em>)</em>) – Test samples.</p></li>
-<li><p><strong>y</strong> (<em>array-like of shape</em><em> (</em><em>n_samples</em><em>,</em><em>) or </em><em>(</em><em>n_samples</em><em>, </em><em>n_outputs</em><em>)</em>) – True labels for <cite>X</cite>.</p></li>
-<li><p><strong>sample_weight</strong> (<em>array-like of shape</em><em> (</em><em>n_samples</em><em>,</em><em>)</em><em>, </em><em>default=None</em>) – Sample weights.</p></li>
-</ul>
-</dd>
-<dt class="field-even">Returns</dt>
-<dd class="field-even"><p><strong>score</strong> – Mean accuracy of <code class="docutils literal notranslate"><span class="pre">self.predict(X)</span></code> wrt. <cite>y</cite>.</p>
-</dd>
-<dt class="field-odd">Return type</dt>
-<dd class="field-odd"><p>float</p>
-</dd>
-</dl>
-</dd></dl>
-
-<dl class="py method">
-<dt class="sig sig-object py" id="lassonet.LassoNetClassifier.set_params">
-<span class="sig-name descname"><span class="pre">set_params</span></span><span class="sig-paren">(</span><em class="sig-param"><span class="o"><span class="pre">**</span></span><span class="n"><span class="pre">params</span></span></em><span class="sig-paren">)</span><a class="headerlink" href="#lassonet.LassoNetClassifier.set_params" title="Permalink to this definition">¶</a></dt>
-<dd><p>Set the parameters of this estimator.</p>
-<p>The method works on simple estimators as well as on nested objects
-(such as <code class="xref py py-class docutils literal notranslate"><span class="pre">Pipeline</span></code>). The latter have
-parameters of the form <code class="docutils literal notranslate"><span class="pre">&lt;component&gt;__&lt;parameter&gt;</span></code> so that it’s
-possible to update each component of a nested object.</p>
-<dl class="field-list simple">
-<dt class="field-odd">Parameters</dt>
-<dd class="field-odd"><p><strong>**params</strong> (<em>dict</em>) – Estimator parameters.</p>
-</dd>
-<dt class="field-even">Returns</dt>
-<dd class="field-even"><p><strong>self</strong> – Estimator instance.</p>
-</dd>
-<dt class="field-odd">Return type</dt>
-<dd class="field-odd"><p>estimator instance</p>
-</dd>
-</dl>
-</dd></dl>
-
-</dd></dl>
-
-<dl class="py function">
-<dt class="sig sig-object py" id="lassonet.plot_path">
-<span class="sig-prename descclassname"><span class="pre">lassonet.</span></span><span class="sig-name descname"><span class="pre">plot_path</span></span><span class="sig-paren">(</span><em class="sig-param"><span class="n"><span class="pre">model</span></span></em>, <em class="sig-param"><span class="n"><span class="pre">path</span></span></em>, <em class="sig-param"><span class="n"><span class="pre">X_test</span></span></em>, <em class="sig-param"><span class="n"><span class="pre">y_test</span></span></em>, <em class="sig-param"><span class="o"><span class="pre">*</span></span></em>, <em class="sig-param"><span class="n"><span class="pre">score_function</span></span><span class="o"><span class="pre">=</span></span><span class="default_value"><span class="pre">None</span></span></em><span class="sig-paren">)</span><a class="headerlink" href="#lassonet.plot_path" title="Permalink to this definition">¶</a></dt>
-<dd><p>Plot the evolution of the model on the path, namely:
-- lambda
-- number of selected variables
-- score</p>
-<dl class="field-list simple">
-<dt class="field-odd">Parameters</dt>
-<dd class="field-odd"><ul class="simple">
-<li><p><strong>model</strong> (<a class="reference internal" href="#lassonet.LassoNetClassifier" title="lassonet.LassoNetClassifier"><em>LassoNetClassifier</em></a><em> or </em><a class="reference internal" href="#lassonet.LassoNetRegressor" title="lassonet.LassoNetRegressor"><em>LassoNetRegressor</em></a>) – </p></li>
-<li><p><strong>path</strong> – output of model.path</p></li>
-<li><p><strong>X_test</strong> (<em>array-like</em>) – </p></li>
-<li><p><strong>y_test</strong> (<em>array-like</em>) – </p></li>
-<li><p><strong>score_function</strong> (<em>function</em><em> or </em><em>None</em>) – if None, use score_function=model.score
-score_function must take as input X_test, y_test</p></li>
-</ul>
-</dd>
-</dl>
-</dd></dl>
-
-<dl class="py function">
-<dt class="sig sig-object py" id="lassonet.lassonet_path">
-<span class="sig-prename descclassname"><span class="pre">lassonet.</span></span><span class="sig-name descname"><span class="pre">lassonet_path</span></span><span class="sig-paren">(</span><em class="sig-param"><span class="n"><span class="pre">X</span></span></em>, <em class="sig-param"><span class="n"><span class="pre">y</span></span></em>, <em class="sig-param"><span class="n"><span class="pre">task</span></span></em>, <em class="sig-param"><span class="o"><span class="pre">*</span></span></em>, <em class="sig-param"><span class="n"><span class="pre">X_val</span></span><span class="o"><span class="pre">=</span></span><span class="default_value"><span class="pre">None</span></span></em>, <em class="sig-param"><span class="n"><span class="pre">y_val</span></span><span class="o"><span class="pre">=</span></span><span class="default_value"><span class="pre">None</span></span></em>, <em class="sig-param"><span class="o"><span class="pre">**</span></span><span class="n"><span class="pre">kwargs</span></span></em><span class="sig-paren">)</span><a class="headerlink" href="#lassonet.lassonet_path" title="Permalink to this definition">¶</a></dt>
-<dd><dl class="field-list simple">
-<dt class="field-odd">Parameters</dt>
-<dd class="field-odd"><ul class="simple">
-<li><p><strong>X</strong> (<em>array-like of shape</em><em> (</em><em>n_samples</em><em>, </em><em>n_features</em><em>)</em>) – Training data</p></li>
-<li><p><strong>y</strong> (<em>array-like of shape</em><em> (</em><em>n_samples</em><em>,</em><em>) or </em><em>(</em><em>n_samples</em><em>, </em><em>n_outputs</em><em>)</em>) – Target values</p></li>
-<li><p><strong>task</strong> (<em>str</em><em>, </em><em>must be &quot;classification&quot;</em><em> or </em><em>&quot;regression&quot;</em>) – Task</p></li>
-<li><p><strong>X_val</strong> (<em>array-like of shape</em><em> (</em><em>n_samples</em><em>, </em><em>n_features</em><em>)</em>) – Validation data</p></li>
-<li><p><strong>y_val</strong> (<em>array-like of shape</em><em> (</em><em>n_samples</em><em>,</em><em>) or </em><em>(</em><em>n_samples</em><em>, </em><em>n_outputs</em><em>)</em>) – Validation values</p></li>
-<li><p><strong>BaseLassoNet for the other parameters.</strong> (<em>See</em>) – </p></li>
-</ul>
-</dd>
-</dl>
-</dd></dl>
-
-</section>
-</section>
-
-
+</head>
+
+<body>
+
+
+  <div class="document">
+    <div class="documentwrapper">
+      <div class="bodywrapper">
+
+
+        <div class="body" role="main">
+
+          <section id="welcome-to-lassonet-s-documentation">
+            <h1>Welcome to LassoNet’s documentation!<a class="headerlink" href="#welcome-to-lassonet-s-documentation"
+                title="Permalink to this headline">¶</a></h1>
+            <p><a class="reference external" href="../">Go to main website</a></p>
+            <section id="installation">
+              <h2>Installation<a class="headerlink" href="#installation" title="Permalink to this headline">¶</a></h2>
+              <div class="highlight-default notranslate">
+                <div class="highlight">
+                  <pre><span></span><span class="n">pip</span> <span class="n">install</span> <span class="n">lassonet</span>
+</pre>
+                </div>
+              </div>
+            </section>
+            <section id="api">
+              <h2>API<a class="headerlink" href="#api" title="Permalink to this headline">¶</a></h2>
+              <table class="longtable docutils align-default">
+                <colgroup>
+                  <col style="width: 10%" />
+                  <col style="width: 90%" />
+                </colgroup>
+                <tbody>
+                </tbody>
+              </table>
+              <dl class="py class">
+                <dt class="sig sig-object py" id="lassonet.LassoNetRegressor">
+                  <em class="property"><span class="pre">class</span> </em><span class="sig-prename descclassname"><span
+                      class="pre">lassonet.</span></span><span class="sig-name descname"><span
+                      class="pre">LassoNetRegressor</span></span><span class="sig-paren">(</span><em
+                    class="sig-param"><span class="o"><span class="pre">*</span></span></em>, <em
+                    class="sig-param"><span class="n"><span class="pre">hidden_dims</span></span><span class="o"><span
+                        class="pre">=</span></span><span class="default_value"><span
+                        class="pre">(100)</span></span></em>, <em class="sig-param"><span class="n"><span
+                        class="pre">lambda_start</span></span><span class="o"><span class="pre">=</span></span><span
+                      class="default_value"><span class="pre">'auto'</span></span></em>, <em class="sig-param"><span
+                      class="n"><span class="pre">lambda_seq</span></span><span class="o"><span
+                        class="pre">=</span></span><span class="default_value"><span
+                        class="pre">None</span></span></em>, <em class="sig-param"><span class="n"><span
+                        class="pre">gamma</span></span><span class="o"><span class="pre">=</span></span><span
+                      class="default_value"><span class="pre">0.0</span></span></em>, <em class="sig-param"><span
+                      class="n"><span class="pre">gamma_skip</span></span><span class="o"><span
+                        class="pre">=</span></span><span class="default_value"><span class="pre">0.0</span></span></em>,
+                  <em class="sig-param"><span class="n"><span class="pre">path_multiplier</span></span><span
+                      class="o"><span class="pre">=</span></span><span class="default_value"><span
+                        class="pre">1.02</span></span></em>, <em class="sig-param"><span class="n"><span
+                        class="pre">M</span></span><span class="o"><span class="pre">=</span></span><span
+                      class="default_value"><span class="pre">10</span></span></em>, <em class="sig-param"><span
+                      class="n"><span class="pre">dropout</span></span><span class="o"><span
+                        class="pre">=</span></span><span class="default_value"><span class="pre">0</span></span></em>,
+                  <em class="sig-param"><span class="n"><span class="pre">batch_size</span></span><span class="o"><span
+                        class="pre">=</span></span><span class="default_value"><span
+                        class="pre">None</span></span></em>, <em class="sig-param"><span class="n"><span
+                        class="pre">optim</span></span><span class="o"><span class="pre">=</span></span><span
+                      class="default_value"><span class="pre">None</span></span></em>, <em class="sig-param"><span
+                      class="n"><span class="pre">n_iters</span></span><span class="o"><span
+                        class="pre">=</span></span><span class="default_value"><span class="pre">(1000,</span> <span
+                        class="pre">100)</span></span></em>, <em class="sig-param"><span class="n"><span
+                        class="pre">patience</span></span><span class="o"><span class="pre">=</span></span><span
+                      class="default_value"><span class="pre">(100,</span> <span class="pre">10)</span></span></em>, <em
+                    class="sig-param"><span class="n"><span class="pre">tol</span></span><span class="o"><span
+                        class="pre">=</span></span><span class="default_value"><span
+                        class="pre">0.99</span></span></em>, <em class="sig-param"><span class="n"><span
+                        class="pre">backtrack</span></span><span class="o"><span class="pre">=</span></span><span
+                      class="default_value"><span class="pre">False</span></span></em>, <em class="sig-param"><span
+                      class="n"><span class="pre">val_size</span></span><span class="o"><span
+                        class="pre">=</span></span><span class="default_value"><span
+                        class="pre">None</span></span></em>, <em class="sig-param"><span class="n"><span
+                        class="pre">device</span></span><span class="o"><span class="pre">=</span></span><span
+                      class="default_value"><span class="pre">None</span></span></em>, <em class="sig-param"><span
+                      class="n"><span class="pre">verbose</span></span><span class="o"><span
+                        class="pre">=</span></span><span class="default_value"><span class="pre">1</span></span></em>,
+                  <em class="sig-param"><span class="n"><span class="pre">random_state</span></span><span
+                      class="o"><span class="pre">=</span></span><span class="default_value"><span
+                        class="pre">None</span></span></em>, <em class="sig-param"><span class="n"><span
+                        class="pre">torch_seed</span></span><span class="o"><span class="pre">=</span></span><span
+                      class="default_value"><span class="pre">None</span></span></em>, <em class="sig-param"><span
+                      class="n"><span class="pre">class_weight</span></span><span class="o"><span
+                        class="pre">=</span></span><span class="default_value"><span
+                        class="pre">None</span></span></em>, <em class="sig-param"><span class="n"><span
+                        class="pre">tie_approximation</span></span><span class="o"><span
+                        class="pre">=</span></span><span class="default_value"><span
+                        class="pre">None</span></span></em><span class="sig-paren">)</span><a class="headerlink"
+                    href="#lassonet.LassoNetRegressor" title="Permalink to this definition">¶</a>
+                </dt>
+                <dd>
+                  <p>Use LassoNet as regressor</p>
+                  <dl class="field-list simple">
+                    <dt class="field-odd">Parameters</dt>
+                    <dd class="field-odd">
+                      <ul class="simple">
+                        <li>
+                          <p><strong>hidden_dims</strong> (<em>tuple of int</em><em>,
+                            </em><em>default=</em><em>(</em><em>100</em><em>,</em><em>)</em>) – Shape of the hidden
+                            layers.</p>
+                        </li>
+                        <li>
+                          <p><strong>lambda_start</strong> (<em>float</em><em>, </em><em>default='auto'</em>) – First
+                            value on the path. Leave ‘auto’ to estimate it automatically.</p>
+                        </li>
+                        <li>
+                          <p><strong>lambda_seq</strong> (<em>iterable of float</em>) – If specified, the model will be
+                            trained on this sequence
+                            of values, until all coefficients are zero.
+                            The dense model will always be trained first.
+                            Note: lambda_start and path_multiplier will be ignored.</p>
+                        </li>
+                        <li>
+                          <p><strong>gamma</strong> (<em>float</em><em>, </em><em>default=0.0</em>) – l2 penalization on
+                            the network</p>
+                        </li>
+                        <li>
+                          <p><strong>gamma</strong> – l2 penalization on the skip connection</p>
+                        </li>
+                        <li>
+                          <p><strong>path_multiplier</strong> (<em>float</em><em>, </em><em>default=1.02</em>) –
+                            Multiplicative factor (<span class="math notranslate nohighlight">\(1 + \epsilon\)</span>)
+                            to increase
+                            the penalty parameter over the path</p>
+                        </li>
+                        <li>
+                          <p><strong>M</strong> (<em>float</em><em>, </em><em>default=10.0</em>) – Hierarchy parameter.
+                          </p>
+                        </li>
+                        <<<<<<< HEAD <li>
+                          <p><strong>dropout</strong> (<em>float</em><em>, </em><em>default = None</em>) – </p>
+                          </li>
+                          =======
+                          <li>
+                            <p><strong>groups</strong> (<em>None</em><em> or </em><em>list of lists</em>) – Use group
+                              LassoNet regularization.
+                              <cite>groups</cite> is a list of list such that <cite>groups[i]</cite>
+                              contains the indices of the features in the i-th group.
+                            </p>
+                          </li>
+                          >>>>>>> group-lasso
+                          <li>
+                            <p><strong>batch_size</strong> (<em>int</em><em>, </em><em>default=None</em>) – If None,
+                              does not use batches. Batches are shuffled at each epoch.</p>
+                          </li>
+                          <li>
+                            <p><strong>optim</strong> (<em>torch optimizer</em><em> or </em><em>tuple of 2
+                                optimizers</em><em>, </em><em>default=None</em>) – Optimizer for initial training and
+                              path computation.
+                              Default is Adam(lr=1e-3), SGD(lr=1e-3, momentum=0.9).</p>
+                          </li>
+                          <li>
+                            <p><strong>n_iters</strong> (<em>int</em><em> or </em><em>pair of int</em><em>,
+                              </em><em>default=</em><em>(</em><em>1000</em><em>, </em><em>100</em><em>)</em>) – Maximum
+                              number of training epochs for initial training and path computation.
+                              This is an upper-bound on the effective number of epochs, since the model
+                              uses early stopping.</p>
+                          </li>
+                          <li>
+                            <p><strong>patience</strong> (<em>int</em><em> or </em><em>pair of int</em><em> or
+                              </em><em>None</em><em>, </em><em>default=10</em>) – Number of epochs to wait without
+                              improvement during early stopping.</p>
+                          </li>
+                          <li>
+                            <p><strong>tol</strong> (<em>float</em><em>, </em><em>default=0.99</em>) – Minimum
+                              improvement for early stopping: new objective &lt; tol * old objective.</p>
+                          </li>
+                          <li>
+                            <p><strong>backtrack</strong> (<em>bool</em><em>, </em><em>default=False</em>) – If true,
+                              ensures the objective function decreases.</p>
+                          </li>
+                          <li>
+                            <p><strong>val_size</strong> (<em>float</em><em>, </em><em>default=None</em>) – Proportion
+                              of data to use for early stopping.
+                              0 means that training data is used.
+                              To disable early stopping, set patience=None.
+                              Default is 0.1 for all models except Cox for which training data is used.
+                              If X_val and y_val are given during training, it will be ignored.</p>
+                          </li>
+                          <li>
+                            <p><strong>device</strong> (<em>torch device</em><em>, </em><em>default=None</em>) – Device
+                              on which to train the model using PyTorch.
+                              Default: GPU if available else CPU</p>
+                          </li>
+                          <li>
+                            <p><strong>verbose</strong> (<em>int</em><em>, </em><em>default=1</em>) – </p>
+                          </li>
+                          <li>
+                            <p><strong>random_state</strong> – Random state for validation</p>
+                          </li>
+                          <li>
+                            <p><strong>torch_seed</strong> – Torch state for model random initialization</p>
+                          </li>
+                          <li>
+                            <p><strong>class_weight</strong> (<em>iterable of float</em><em>,
+                              </em><em>default=None</em>) – If specified, weights for different classes in training.
+                              There must be one number per class.</p>
+                          </li>
+                          <li>
+                            <p><strong>tie_approximation</strong> (<em>str</em>) – Tie approximation for the Cox model,
+                              must be one of (“breslow”, “efron”).</p>
+                          </li>
+                      </ul>
+                    </dd>
+                  </dl>
+                  <dl class="py method">
+                    <dt class="sig sig-object py" id="lassonet.LassoNetRegressor.fit">
+                      <span class="sig-name descname"><span class="pre">fit</span></span><span
+                        class="sig-paren">(</span><em class="sig-param"><span class="n"><span
+                            class="pre">X</span></span></em>, <em class="sig-param"><span class="n"><span
+                            class="pre">y</span></span></em>, <em class="sig-param"><span class="o"><span
+                            class="pre">*</span></span></em>, <em class="sig-param"><span class="n"><span
+                            class="pre">X_val</span></span><span class="o"><span class="pre">=</span></span><span
+                          class="default_value"><span class="pre">None</span></span></em>, <em class="sig-param"><span
+                          class="n"><span class="pre">y_val</span></span><span class="o"><span
+                            class="pre">=</span></span><span class="default_value"><span
+                            class="pre">None</span></span></em><span class="sig-paren">)</span><a class="headerlink"
+                        href="#lassonet.LassoNetRegressor.fit" title="Permalink to this definition">¶</a>
+                    </dt>
+                    <dd>
+                      <p>Train the model.
+                        Note that if <cite>lambda_</cite> is not given, the trained model
+                        will most likely not use any feature.</p>
+                    </dd>
+                  </dl>
+
+                  <dl class="py method">
+                    <dt class="sig sig-object py" id="lassonet.LassoNetRegressor.get_params">
+                      <span class="sig-name descname"><span class="pre">get_params</span></span><span
+                        class="sig-paren">(</span><em class="sig-param"><span class="n"><span
+                            class="pre">deep</span></span><span class="o"><span class="pre">=</span></span><span
+                          class="default_value"><span class="pre">True</span></span></em><span
+                        class="sig-paren">)</span><a class="headerlink" href="#lassonet.LassoNetRegressor.get_params"
+                        title="Permalink to this definition">¶</a>
+                    </dt>
+                    <dd>
+                      <p>Get parameters for this estimator.</p>
+                      <dl class="field-list simple">
+                        <dt class="field-odd">Parameters</dt>
+                        <dd class="field-odd">
+                          <p><strong>deep</strong> (<em>bool</em><em>, </em><em>default=True</em>) – If True, will
+                            return the parameters for this estimator and
+                            contained subobjects that are estimators.</p>
+                        </dd>
+                        <dt class="field-even">Returns</dt>
+                        <dd class="field-even">
+                          <p><strong>params</strong> – Parameter names mapped to their values.</p>
+                        </dd>
+                        <dt class="field-odd">Return type</dt>
+                        <dd class="field-odd">
+                          <p>dict</p>
+                        </dd>
+                      </dl>
+                    </dd>
+                  </dl>
+
+                  <dl class="py method">
+                    <dt class="sig sig-object py" id="lassonet.LassoNetRegressor.path">
+                      <<<<<<< HEAD <span class="sig-name descname"><span class="pre">path</span></span><span
+                          class="sig-paren">(</span><em class="sig-param"><span class="n"><span
+                              class="pre">X</span></span></em>, <em class="sig-param"><span class="n"><span
+                              class="pre">y</span></span></em>, <em class="sig-param"><span class="o"><span
+                              class="pre">*</span></span></em>, <em class="sig-param"><span class="n"><span
+                              class="pre">X_val</span></span><span class="o"><span class="pre">=</span></span><span
+                            class="default_value"><span class="pre">None</span></span></em>, <em class="sig-param"><span
+                            class="n"><span class="pre">y_val</span></span><span class="o"><span
+                              class="pre">=</span></span><span class="default_value"><span
+                              class="pre">None</span></span></em>, <em class="sig-param"><span class="n"><span
+                              class="pre">lambda_max</span></span><span class="o"><span class="pre">=</span></span><span
+                            class="default_value"><span class="pre">inf</span></span></em>, <em class="sig-param"><span
+                            class="n"><span class="pre">return_state_dicts</span></span><span class="o"><span
+                              class="pre">=</span></span><span class="default_value"><span
+                              class="pre">True</span></span></em>, <em class="sig-param"><span class="n"><span
+                              class="pre">callback</span></span><span class="o"><span class="pre">=</span></span><span
+                            class="default_value"><span class="pre">None</span></span></em><span
+                          class="sig-paren">)</span> &#x2192; <span class="pre">List</span><span class="p"><span
+                            class="pre">[</span></span><span class="pre">lassonet.interfaces.HistoryItem</span><span
+                          class="p"><span class="pre">]</span></span><a class="headerlink"
+                          href="#lassonet.LassoNetRegressor.path" title="Permalink to this definition">¶</a>
+                    </dt>
+                    <dd>
+                      <p>Train LassoNet on a <a href="#id1"><span class="problematic" id="id2">lambda_</span></a> path.
+                        =======
+                        <span class="sig-name descname"><span class="pre">path</span></span><span
+                          class="sig-paren">(</span><em class="sig-param"><span class="n"><span
+                              class="pre">X</span></span></em>, <em class="sig-param"><span class="n"><span
+                              class="pre">y</span></span></em>, <em class="sig-param"><span class="o"><span
+                              class="pre">*</span></span></em>, <em class="sig-param"><span class="n"><span
+                              class="pre">X_val</span></span><span class="o"><span class="pre">=</span></span><span
+                            class="default_value"><span class="pre">None</span></span></em>, <em class="sig-param"><span
+                            class="n"><span class="pre">y_val</span></span><span class="o"><span
+                              class="pre">=</span></span><span class="default_value"><span
+                              class="pre">None</span></span></em><span class="sig-paren">)</span> &#x2192; <span
+                          class="pre">List</span><span class="p"><span class="pre">[</span></span><span
+                          class="pre">lassonet.interfaces.HistoryItem</span><span class="p"><span
+                            class="pre">]</span></span><a class="headerlink" href="#lassonet.LassoNetRegressor.path"
+                          title="Permalink to this definition">¶</a></dt>
+                    <dd>
+                      <p>Train LassoNet on a lambda path.
+                        >>>>>>> group-lasso
+                        The path is defined by the class parameters:
+                        start at <cite>lambda_start</cite> and increment according to <cite>path_multiplier</cite>.
+                        The path will stop when no feature is being used anymore.</p>
+                      <<<<<<< HEAD <p>callback will be called at each step on (model, history)</p>
+                        =======
+                        >>>>>>> group-lasso
+                    </dd>
+                  </dl>
+
+                  <dl class="py method">
+                    <dt class="sig sig-object py" id="lassonet.LassoNetRegressor.score">
+                      <span class="sig-name descname"><span class="pre">score</span></span><span
+                        class="sig-paren">(</span><em class="sig-param"><span class="n"><span
+                            class="pre">X</span></span></em>, <em class="sig-param"><span class="n"><span
+                            class="pre">y</span></span></em>, <em class="sig-param"><span class="n"><span
+                            class="pre">sample_weight</span></span><span class="o"><span
+                            class="pre">=</span></span><span class="default_value"><span
+                            class="pre">None</span></span></em><span class="sig-paren">)</span><a class="headerlink"
+                        href="#lassonet.LassoNetRegressor.score" title="Permalink to this definition">¶</a>
+                    </dt>
+                    <dd>
+                      <p>Return the coefficient of determination of the prediction.</p>
+                      <p>The coefficient of determination <span class="math notranslate nohighlight">\(R^2\)</span> is
+                        defined as
+                        <span class="math notranslate nohighlight">\((1 - \frac{u}{v})\)</span>, where <span
+                          class="math notranslate nohighlight">\(u\)</span> is the residual
+                        sum of squares <code
+                          class="docutils literal notranslate"><span class="pre">((y_true</span> <span class="pre">-</span> <span class="pre">y_pred)**</span> <span class="pre">2).sum()</span></code>
+                        and <span class="math notranslate nohighlight">\(v\)</span>
+                        is the total sum of squares <code
+                          class="docutils literal notranslate"><span class="pre">((y_true</span> <span class="pre">-</span> <span class="pre">y_true.mean())</span> <span class="pre">**</span> <span class="pre">2).sum()</span></code>.
+                        The best possible score is 1.0 and it can be negative (because the
+                        model can be arbitrarily worse). A constant model that always predicts
+                        the expected value of <cite>y</cite>, disregarding the input features, would get
+                        a <span class="math notranslate nohighlight">\(R^2\)</span> score of 0.0.
+                      </p>
+                      <dl class="field-list simple">
+                        <dt class="field-odd">Parameters</dt>
+                        <dd class="field-odd">
+                          <ul class="simple">
+                            <li>
+                              <p><strong>X</strong> (<em>array-like of shape</em><em> (</em><em>n_samples</em><em>,
+                                </em><em>n_features</em><em>)</em>) – Test samples. For some estimators this may be a
+                                precomputed
+                                kernel matrix or a list of generic objects instead with shape
+                                <code
+                                  class="docutils literal notranslate"><span class="pre">(n_samples,</span> <span class="pre">n_samples_fitted)</span></code>,
+                                where <code
+                                  class="docutils literal notranslate"><span class="pre">n_samples_fitted</span></code>
+                                is the number of samples used in the fitting for the estimator.
+                              </p>
+                            </li>
+                            <li>
+                              <p><strong>y</strong> (<em>array-like of shape</em><em>
+                                  (</em><em>n_samples</em><em>,</em><em>) or </em><em>(</em><em>n_samples</em><em>,
+                                </em><em>n_outputs</em><em>)</em>) – True values for <cite>X</cite>.</p>
+                            </li>
+                            <li>
+                              <p><strong>sample_weight</strong> (<em>array-like of shape</em><em>
+                                  (</em><em>n_samples</em><em>,</em><em>)</em><em>, </em><em>default=None</em>) – Sample
+                                weights.</p>
+                            </li>
+                          </ul>
+                        </dd>
+                        <dt class="field-even">Returns</dt>
+                        <dd class="field-even">
+                          <p><strong>score</strong> – <span class="math notranslate nohighlight">\(R^2\)</span> of <code
+                              class="docutils literal notranslate"><span class="pre">self.predict(X)</span></code> wrt.
+                            <cite>y</cite>.</p>
+                        </dd>
+                        <dt class="field-odd">Return type</dt>
+                        <dd class="field-odd">
+                          <p>float</p>
+                        </dd>
+                      </dl>
+                      <p class="rubric">Notes</p>
+                      <p>The <span class="math notranslate nohighlight">\(R^2\)</span> score used when calling <code
+                          class="docutils literal notranslate"><span class="pre">score</span></code> on a regressor uses
+                        <code
+                          class="docutils literal notranslate"><span class="pre">multioutput='uniform_average'</span></code>
+                        from version 0.23 to keep consistent
+                        with default value of <code
+                          class="xref py py-func docutils literal notranslate"><span class="pre">r2_score()</span></code>.
+                        This influences the <code
+                          class="docutils literal notranslate"><span class="pre">score</span></code> method of all the
+                        multioutput
+                        regressors (except for
+                        <code
+                          class="xref py py-class docutils literal notranslate"><span class="pre">MultiOutputRegressor</span></code>).
+                      </p>
+                    </dd>
+                  </dl>
+
+                  <dl class="py method">
+                    <dt class="sig sig-object py" id="lassonet.LassoNetRegressor.set_params">
+                      <span class="sig-name descname"><span class="pre">set_params</span></span><span
+                        class="sig-paren">(</span><em class="sig-param"><span class="o"><span
+                            class="pre">**</span></span><span class="n"><span class="pre">params</span></span></em><span
+                        class="sig-paren">)</span><a class="headerlink" href="#lassonet.LassoNetRegressor.set_params"
+                        title="Permalink to this definition">¶</a>
+                    </dt>
+                    <dd>
+                      <p>Set the parameters of this estimator.</p>
+                      <p>The method works on simple estimators as well as on nested objects
+                        (such as <code
+                          class="xref py py-class docutils literal notranslate"><span class="pre">Pipeline</span></code>).
+                        The latter have
+                        parameters of the form <code
+                          class="docutils literal notranslate"><span class="pre">&lt;component&gt;__&lt;parameter&gt;</span></code>
+                        so that it’s
+                        possible to update each component of a nested object.</p>
+                      <dl class="field-list simple">
+                        <dt class="field-odd">Parameters</dt>
+                        <dd class="field-odd">
+                          <p><strong>**params</strong> (<em>dict</em>) – Estimator parameters.</p>
+                        </dd>
+                        <dt class="field-even">Returns</dt>
+                        <dd class="field-even">
+                          <p><strong>self</strong> – Estimator instance.</p>
+                        </dd>
+                        <dt class="field-odd">Return type</dt>
+                        <dd class="field-odd">
+                          <p>estimator instance</p>
+                        </dd>
+                      </dl>
+                    </dd>
+                  </dl>
+
+                </dd>
+              </dl>
+
+              <dl class="py class">
+                <dt class="sig sig-object py" id="lassonet.LassoNetClassifier">
+                  <<<<<<< HEAD <em class="property"><span class="pre">class</span> </em><span
+                      class="sig-prename descclassname"><span class="pre">lassonet.</span></span><span
+                      class="sig-name descname"><span class="pre">LassoNetClassifier</span></span><span
+                      class="sig-paren">(</span><em class="sig-param"><span class="o"><span
+                          class="pre">*</span></span></em>, <em class="sig-param"><span class="n"><span
+                          class="pre">hidden_dims</span></span><span class="o"><span class="pre">=</span></span><span
+                        class="default_value"><span class="pre">(100)</span></span></em>, <em class="sig-param"><span
+                        class="n"><span class="pre">lambda_start</span></span><span class="o"><span
+                          class="pre">=</span></span><span class="default_value"><span
+                          class="pre">'auto'</span></span></em>, <em class="sig-param"><span class="n"><span
+                          class="pre">lambda_seq</span></span><span class="o"><span class="pre">=</span></span><span
+                        class="default_value"><span class="pre">None</span></span></em>, <em class="sig-param"><span
+                        class="n"><span class="pre">gamma</span></span><span class="o"><span
+                          class="pre">=</span></span><span class="default_value"><span
+                          class="pre">0.0</span></span></em>, <em class="sig-param"><span class="n"><span
+                          class="pre">gamma_skip</span></span><span class="o"><span class="pre">=</span></span><span
+                        class="default_value"><span class="pre">0.0</span></span></em>, <em class="sig-param"><span
+                        class="n"><span class="pre">path_multiplier</span></span><span class="o"><span
+                          class="pre">=</span></span><span class="default_value"><span
+                          class="pre">1.02</span></span></em>, <em class="sig-param"><span class="n"><span
+                          class="pre">M</span></span><span class="o"><span class="pre">=</span></span><span
+                        class="default_value"><span class="pre">10</span></span></em>, <em class="sig-param"><span
+                        class="n"><span class="pre">dropout</span></span><span class="o"><span
+                          class="pre">=</span></span><span class="default_value"><span class="pre">0</span></span></em>,
+                    <em class="sig-param"><span class="n"><span class="pre">batch_size</span></span><span
+                        class="o"><span class="pre">=</span></span><span class="default_value"><span
+                          class="pre">None</span></span></em>, <em class="sig-param"><span class="n"><span
+                          class="pre">optim</span></span><span class="o"><span class="pre">=</span></span><span
+                        class="default_value"><span class="pre">None</span></span></em>, <em class="sig-param"><span
+                        class="n"><span class="pre">n_iters</span></span><span class="o"><span
+                          class="pre">=</span></span><span class="default_value"><span class="pre">(1000,</span> <span
+                          class="pre">100)</span></span></em>, <em class="sig-param"><span class="n"><span
+                          class="pre">patience</span></span><span class="o"><span class="pre">=</span></span><span
+                        class="default_value"><span class="pre">(100,</span> <span class="pre">10)</span></span></em>,
+                    <em class="sig-param"><span class="n"><span class="pre">tol</span></span><span class="o"><span
+                          class="pre">=</span></span><span class="default_value"><span
+                          class="pre">0.99</span></span></em>, <em class="sig-param"><span class="n"><span
+                          class="pre">backtrack</span></span><span class="o"><span class="pre">=</span></span><span
+                        class="default_value"><span class="pre">False</span></span></em>, <em class="sig-param"><span
+                        class="n"><span class="pre">val_size</span></span><span class="o"><span
+                          class="pre">=</span></span><span class="default_value"><span
+                          class="pre">None</span></span></em>, <em class="sig-param"><span class="n"><span
+                          class="pre">device</span></span><span class="o"><span class="pre">=</span></span><span
+                        class="default_value"><span class="pre">None</span></span></em>, <em class="sig-param"><span
+                        class="n"><span class="pre">verbose</span></span><span class="o"><span
+                          class="pre">=</span></span><span class="default_value"><span class="pre">1</span></span></em>,
+                    <em class="sig-param"><span class="n"><span class="pre">random_state</span></span><span
+                        class="o"><span class="pre">=</span></span><span class="default_value"><span
+                          class="pre">None</span></span></em>, <em class="sig-param"><span class="n"><span
+                          class="pre">torch_seed</span></span><span class="o"><span class="pre">=</span></span><span
+                        class="default_value"><span class="pre">None</span></span></em>, <em class="sig-param"><span
+                        class="n"><span class="pre">class_weight</span></span><span class="o"><span
+                          class="pre">=</span></span><span class="default_value"><span
+                          class="pre">None</span></span></em>, <em class="sig-param"><span class="n"><span
+                          class="pre">tie_approximation</span></span><span class="o"><span
+                          class="pre">=</span></span><span class="default_value"><span
+                          class="pre">None</span></span></em><span class="sig-paren">)</span><a class="headerlink"
+                      href="#lassonet.LassoNetClassifier" title="Permalink to this definition">¶</a>
+                </dt>
+                =======
+                <em class="property"><span class="pre">class</span> </em><span class="sig-prename descclassname"><span
+                    class="pre">lassonet.</span></span><span class="sig-name descname"><span
+                    class="pre">LassoNetClassifier</span></span><span class="sig-paren">(</span><em
+                  class="sig-param"><span class="o"><span class="pre">*</span></span></em>, <em class="sig-param"><span
+                    class="n"><span class="pre">hidden_dims</span></span><span class="o"><span
+                      class="pre">=</span></span><span class="default_value"><span class="pre">(100)</span></span></em>,
+                <em class="sig-param"><span class="n"><span class="pre">eps_start</span></span><span class="o"><span
+                      class="pre">=</span></span><span class="default_value"><span class="pre">1</span></span></em>, <em
+                  class="sig-param"><span class="n"><span class="pre">lambda_start</span></span><span class="o"><span
+                      class="pre">=</span></span><span class="default_value"><span class="pre">None</span></span></em>,
+                <em class="sig-param"><span class="n"><span class="pre">lambda_seq</span></span><span class="o"><span
+                      class="pre">=</span></span><span class="default_value"><span class="pre">None</span></span></em>,
+                <em class="sig-param"><span class="n"><span class="pre">path_multiplier</span></span><span
+                    class="o"><span class="pre">=</span></span><span class="default_value"><span
+                      class="pre">1.02</span></span></em>, <em class="sig-param"><span class="n"><span
+                      class="pre">M</span></span><span class="o"><span class="pre">=</span></span><span
+                    class="default_value"><span class="pre">10</span></span></em>, <em class="sig-param"><span
+                    class="n"><span class="pre">groups</span></span><span class="o"><span
+                      class="pre">=</span></span><span class="default_value"><span class="pre">None</span></span></em>,
+                <em class="sig-param"><span class="n"><span class="pre">batch_size</span></span><span class="o"><span
+                      class="pre">=</span></span><span class="default_value"><span class="pre">None</span></span></em>,
+                <em class="sig-param"><span class="n"><span class="pre">optim</span></span><span class="o"><span
+                      class="pre">=</span></span><span class="default_value"><span class="pre">None</span></span></em>,
+                <em class="sig-param"><span class="n"><span class="pre">n_iters</span></span><span class="o"><span
+                      class="pre">=</span></span><span class="default_value"><span class="pre">(1000,</span> <span
+                      class="pre">100)</span></span></em>, <em class="sig-param"><span class="n"><span
+                      class="pre">patience</span></span><span class="o"><span class="pre">=</span></span><span
+                    class="default_value"><span class="pre">(100,</span> <span class="pre">10)</span></span></em>, <em
+                  class="sig-param"><span class="n"><span class="pre">tol</span></span><span class="o"><span
+                      class="pre">=</span></span><span class="default_value"><span class="pre">0.99</span></span></em>,
+                <em class="sig-param"><span class="n"><span class="pre">backtrack</span></span><span class="o"><span
+                      class="pre">=</span></span><span class="default_value"><span class="pre">False</span></span></em>,
+                <em class="sig-param"><span class="n"><span class="pre">val_size</span></span><span class="o"><span
+                      class="pre">=</span></span><span class="default_value"><span class="pre">0.1</span></span></em>,
+                <em class="sig-param"><span class="n"><span class="pre">device</span></span><span class="o"><span
+                      class="pre">=</span></span><span class="default_value"><span class="pre">None</span></span></em>,
+                <em class="sig-param"><span class="n"><span class="pre">verbose</span></span><span class="o"><span
+                      class="pre">=</span></span><span class="default_value"><span class="pre">0</span></span></em>, <em
+                  class="sig-param"><span class="n"><span class="pre">random_state</span></span><span class="o"><span
+                      class="pre">=</span></span><span class="default_value"><span class="pre">None</span></span></em>,
+                <em class="sig-param"><span class="n"><span class="pre">torch_seed</span></span><span class="o"><span
+                      class="pre">=</span></span><span class="default_value"><span
+                      class="pre">None</span></span></em><span class="sig-paren">)</span><a class="headerlink"
+                  href="#lassonet.LassoNetClassifier" title="Permalink to this definition">¶</a></dt>
+                >>>>>>> group-lasso
+                <dd>
+                  <p>Use LassoNet as classifier</p>
+                  <dl class="field-list simple">
+                    <dt class="field-odd">Parameters</dt>
+                    <dd class="field-odd">
+                      <ul class="simple">
+                        <li>
+                          <p><strong>hidden_dims</strong> (<em>tuple of int</em><em>,
+                            </em><em>default=</em><em>(</em><em>100</em><em>,</em><em>)</em>) – Shape of the hidden
+                            layers.</p>
+                        </li>
+                        <li>
+                          <p><strong>lambda_start</strong> (<em>float</em><em>, </em><em>default='auto'</em>) – First
+                            value on the path. Leave ‘auto’ to estimate it automatically.</p>
+                        </li>
+                        <li>
+                          <p><strong>lambda_seq</strong> (<em>iterable of float</em>) – If specified, the model will be
+                            trained on this sequence
+                            of values, until all coefficients are zero.
+                            The dense model will always be trained first.
+                            Note: lambda_start and path_multiplier will be ignored.</p>
+                        </li>
+                        <li>
+                          <p><strong>gamma</strong> (<em>float</em><em>, </em><em>default=0.0</em>) – l2 penalization on
+                            the network</p>
+                        </li>
+                        <li>
+                          <p><strong>gamma</strong> – l2 penalization on the skip connection</p>
+                        </li>
+                        <li>
+                          <p><strong>path_multiplier</strong> (<em>float</em><em>, </em><em>default=1.02</em>) –
+                            Multiplicative factor (<span class="math notranslate nohighlight">\(1 + \epsilon\)</span>)
+                            to increase
+                            the penalty parameter over the path</p>
+                        </li>
+                        <li>
+                          <p><strong>M</strong> (<em>float</em><em>, </em><em>default=10.0</em>) – Hierarchy parameter.
+                          </p>
+                        </li>
+                        <<<<<<< HEAD <li>
+                          <p><strong>dropout</strong> (<em>float</em><em>, </em><em>default = None</em>) – </p>
+                          </li>
+                          =======
+                          <li>
+                            <p><strong>groups</strong> (<em>None</em><em> or </em><em>list of lists</em>) – Use group
+                              LassoNet regularization.
+                              <cite>groups</cite> is a list of list such that <cite>groups[i]</cite>
+                              contains the indices of the features in the i-th group.
+                            </p>
+                          </li>
+                          >>>>>>> group-lasso
+                          <li>
+                            <p><strong>batch_size</strong> (<em>int</em><em>, </em><em>default=None</em>) – If None,
+                              does not use batches. Batches are shuffled at each epoch.</p>
+                          </li>
+                          <li>
+                            <p><strong>optim</strong> (<em>torch optimizer</em><em> or </em><em>tuple of 2
+                                optimizers</em><em>, </em><em>default=None</em>) – Optimizer for initial training and
+                              path computation.
+                              Default is Adam(lr=1e-3), SGD(lr=1e-3, momentum=0.9).</p>
+                          </li>
+                          <li>
+                            <p><strong>n_iters</strong> (<em>int</em><em> or </em><em>pair of int</em><em>,
+                              </em><em>default=</em><em>(</em><em>1000</em><em>, </em><em>100</em><em>)</em>) – Maximum
+                              number of training epochs for initial training and path computation.
+                              This is an upper-bound on the effective number of epochs, since the model
+                              uses early stopping.</p>
+                          </li>
+                          <li>
+                            <p><strong>patience</strong> (<em>int</em><em> or </em><em>pair of int</em><em> or
+                              </em><em>None</em><em>, </em><em>default=10</em>) – Number of epochs to wait without
+                              improvement during early stopping.</p>
+                          </li>
+                          <li>
+                            <p><strong>tol</strong> (<em>float</em><em>, </em><em>default=0.99</em>) – Minimum
+                              improvement for early stopping: new objective &lt; tol * old objective.</p>
+                          </li>
+                          <li>
+                            <p><strong>backtrack</strong> (<em>bool</em><em>, </em><em>default=False</em>) – If true,
+                              ensures the objective function decreases.</p>
+                          </li>
+                          <li>
+                            <p><strong>val_size</strong> (<em>float</em><em>, </em><em>default=None</em>) – Proportion
+                              of data to use for early stopping.
+                              0 means that training data is used.
+                              To disable early stopping, set patience=None.
+                              Default is 0.1 for all models except Cox for which training data is used.
+                              If X_val and y_val are given during training, it will be ignored.</p>
+                          </li>
+                          <li>
+                            <p><strong>device</strong> (<em>torch device</em><em>, </em><em>default=None</em>) – Device
+                              on which to train the model using PyTorch.
+                              Default: GPU if available else CPU</p>
+                          </li>
+                          <li>
+                            <p><strong>verbose</strong> (<em>int</em><em>, </em><em>default=1</em>) – </p>
+                          </li>
+                          <li>
+                            <p><strong>random_state</strong> – Random state for validation</p>
+                          </li>
+                          <li>
+                            <p><strong>torch_seed</strong> – Torch state for model random initialization</p>
+                          </li>
+                          <li>
+                            <p><strong>class_weight</strong> (<em>iterable of float</em><em>,
+                              </em><em>default=None</em>) – If specified, weights for different classes in training.
+                              There must be one number per class.</p>
+                          </li>
+                          <li>
+                            <p><strong>tie_approximation</strong> (<em>str</em>) – Tie approximation for the Cox model,
+                              must be one of (“breslow”, “efron”).</p>
+                          </li>
+                      </ul>
+                    </dd>
+                  </dl>
+                  <dl class="py method">
+                    <dt class="sig sig-object py" id="lassonet.LassoNetClassifier.fit">
+                      <span class="sig-name descname"><span class="pre">fit</span></span><span
+                        class="sig-paren">(</span><em class="sig-param"><span class="n"><span
+                            class="pre">X</span></span></em>, <em class="sig-param"><span class="n"><span
+                            class="pre">y</span></span></em>, <em class="sig-param"><span class="o"><span
+                            class="pre">*</span></span></em>, <em class="sig-param"><span class="n"><span
+                            class="pre">X_val</span></span><span class="o"><span class="pre">=</span></span><span
+                          class="default_value"><span class="pre">None</span></span></em>, <em class="sig-param"><span
+                          class="n"><span class="pre">y_val</span></span><span class="o"><span
+                            class="pre">=</span></span><span class="default_value"><span
+                            class="pre">None</span></span></em><span class="sig-paren">)</span><a class="headerlink"
+                        href="#lassonet.LassoNetClassifier.fit" title="Permalink to this definition">¶</a>
+                    </dt>
+                    <dd>
+                      <p>Train the model.
+                        Note that if <cite>lambda_</cite> is not given, the trained model
+                        will most likely not use any feature.</p>
+                    </dd>
+                  </dl>
+
+                  <dl class="py method">
+                    <dt class="sig sig-object py" id="lassonet.LassoNetClassifier.get_params">
+                      <span class="sig-name descname"><span class="pre">get_params</span></span><span
+                        class="sig-paren">(</span><em class="sig-param"><span class="n"><span
+                            class="pre">deep</span></span><span class="o"><span class="pre">=</span></span><span
+                          class="default_value"><span class="pre">True</span></span></em><span
+                        class="sig-paren">)</span><a class="headerlink" href="#lassonet.LassoNetClassifier.get_params"
+                        title="Permalink to this definition">¶</a>
+                    </dt>
+                    <dd>
+                      <p>Get parameters for this estimator.</p>
+                      <dl class="field-list simple">
+                        <dt class="field-odd">Parameters</dt>
+                        <dd class="field-odd">
+                          <p><strong>deep</strong> (<em>bool</em><em>, </em><em>default=True</em>) – If True, will
+                            return the parameters for this estimator and
+                            contained subobjects that are estimators.</p>
+                        </dd>
+                        <dt class="field-even">Returns</dt>
+                        <dd class="field-even">
+                          <p><strong>params</strong> – Parameter names mapped to their values.</p>
+                        </dd>
+                        <dt class="field-odd">Return type</dt>
+                        <dd class="field-odd">
+                          <p>dict</p>
+                        </dd>
+                      </dl>
+                    </dd>
+                  </dl>
+
+                  <dl class="py method">
+                    <dt class="sig sig-object py" id="lassonet.LassoNetClassifier.path">
+                      <<<<<<< HEAD <span class="sig-name descname"><span class="pre">path</span></span><span
+                          class="sig-paren">(</span><em class="sig-param"><span class="n"><span
+                              class="pre">X</span></span></em>, <em class="sig-param"><span class="n"><span
+                              class="pre">y</span></span></em>, <em class="sig-param"><span class="o"><span
+                              class="pre">*</span></span></em>, <em class="sig-param"><span class="n"><span
+                              class="pre">X_val</span></span><span class="o"><span class="pre">=</span></span><span
+                            class="default_value"><span class="pre">None</span></span></em>, <em class="sig-param"><span
+                            class="n"><span class="pre">y_val</span></span><span class="o"><span
+                              class="pre">=</span></span><span class="default_value"><span
+                              class="pre">None</span></span></em>, <em class="sig-param"><span class="n"><span
+                              class="pre">lambda_max</span></span><span class="o"><span class="pre">=</span></span><span
+                            class="default_value"><span class="pre">inf</span></span></em>, <em class="sig-param"><span
+                            class="n"><span class="pre">return_state_dicts</span></span><span class="o"><span
+                              class="pre">=</span></span><span class="default_value"><span
+                              class="pre">True</span></span></em>, <em class="sig-param"><span class="n"><span
+                              class="pre">callback</span></span><span class="o"><span class="pre">=</span></span><span
+                            class="default_value"><span class="pre">None</span></span></em><span
+                          class="sig-paren">)</span> &#x2192; <span class="pre">List</span><span class="p"><span
+                            class="pre">[</span></span><span class="pre">lassonet.interfaces.HistoryItem</span><span
+                          class="p"><span class="pre">]</span></span><a class="headerlink"
+                          href="#lassonet.LassoNetClassifier.path" title="Permalink to this definition">¶</a>
+                    </dt>
+                    <dd>
+                      <p>Train LassoNet on a <a href="#id3"><span class="problematic" id="id4">lambda_</span></a> path.
+                        =======
+                        <span class="sig-name descname"><span class="pre">path</span></span><span
+                          class="sig-paren">(</span><em class="sig-param"><span class="n"><span
+                              class="pre">X</span></span></em>, <em class="sig-param"><span class="n"><span
+                              class="pre">y</span></span></em>, <em class="sig-param"><span class="o"><span
+                              class="pre">*</span></span></em>, <em class="sig-param"><span class="n"><span
+                              class="pre">X_val</span></span><span class="o"><span class="pre">=</span></span><span
+                            class="default_value"><span class="pre">None</span></span></em>, <em class="sig-param"><span
+                            class="n"><span class="pre">y_val</span></span><span class="o"><span
+                              class="pre">=</span></span><span class="default_value"><span
+                              class="pre">None</span></span></em><span class="sig-paren">)</span> &#x2192; <span
+                          class="pre">List</span><span class="p"><span class="pre">[</span></span><span
+                          class="pre">lassonet.interfaces.HistoryItem</span><span class="p"><span
+                            class="pre">]</span></span><a class="headerlink" href="#lassonet.LassoNetClassifier.path"
+                          title="Permalink to this definition">¶</a></dt>
+                    <dd>
+                      <p>Train LassoNet on a lambda path.
+                        >>>>>>> group-lasso
+                        The path is defined by the class parameters:
+                        start at <cite>lambda_start</cite> and increment according to <cite>path_multiplier</cite>.
+                        The path will stop when no feature is being used anymore.</p>
+                      <<<<<<< HEAD <p>callback will be called at each step on (model, history)</p>
+                        =======
+                        >>>>>>> group-lasso
+                    </dd>
+                  </dl>
+
+                  <dl class="py method">
+                    <dt class="sig sig-object py" id="lassonet.LassoNetClassifier.score">
+                      <span class="sig-name descname"><span class="pre">score</span></span><span
+                        class="sig-paren">(</span><em class="sig-param"><span class="n"><span
+                            class="pre">X</span></span></em>, <em class="sig-param"><span class="n"><span
+                            class="pre">y</span></span></em>, <em class="sig-param"><span class="n"><span
+                            class="pre">sample_weight</span></span><span class="o"><span
+                            class="pre">=</span></span><span class="default_value"><span
+                            class="pre">None</span></span></em><span class="sig-paren">)</span><a class="headerlink"
+                        href="#lassonet.LassoNetClassifier.score" title="Permalink to this definition">¶</a>
+                    </dt>
+                    <dd>
+                      <p>Return the mean accuracy on the given test data and labels.</p>
+                      <p>In multi-label classification, this is the subset accuracy
+                        which is a harsh metric since you require for each sample that
+                        each label set be correctly predicted.</p>
+                      <dl class="field-list simple">
+                        <dt class="field-odd">Parameters</dt>
+                        <dd class="field-odd">
+                          <ul class="simple">
+                            <li>
+                              <p><strong>X</strong> (<em>array-like of shape</em><em> (</em><em>n_samples</em><em>,
+                                </em><em>n_features</em><em>)</em>) – Test samples.</p>
+                            </li>
+                            <li>
+                              <p><strong>y</strong> (<em>array-like of shape</em><em>
+                                  (</em><em>n_samples</em><em>,</em><em>) or </em><em>(</em><em>n_samples</em><em>,
+                                </em><em>n_outputs</em><em>)</em>) – True labels for <cite>X</cite>.</p>
+                            </li>
+                            <li>
+                              <p><strong>sample_weight</strong> (<em>array-like of shape</em><em>
+                                  (</em><em>n_samples</em><em>,</em><em>)</em><em>, </em><em>default=None</em>) – Sample
+                                weights.</p>
+                            </li>
+                          </ul>
+                        </dd>
+                        <dt class="field-even">Returns</dt>
+                        <dd class="field-even">
+                          <p><strong>score</strong> – Mean accuracy of <code
+                              class="docutils literal notranslate"><span class="pre">self.predict(X)</span></code> wrt.
+                            <cite>y</cite>.</p>
+                        </dd>
+                        <dt class="field-odd">Return type</dt>
+                        <dd class="field-odd">
+                          <p>float</p>
+                        </dd>
+                      </dl>
+                    </dd>
+                  </dl>
+
+                  <dl class="py method">
+                    <dt class="sig sig-object py" id="lassonet.LassoNetClassifier.set_params">
+                      <span class="sig-name descname"><span class="pre">set_params</span></span><span
+                        class="sig-paren">(</span><em class="sig-param"><span class="o"><span
+                            class="pre">**</span></span><span class="n"><span class="pre">params</span></span></em><span
+                        class="sig-paren">)</span><a class="headerlink" href="#lassonet.LassoNetClassifier.set_params"
+                        title="Permalink to this definition">¶</a>
+                    </dt>
+                    <dd>
+                      <p>Set the parameters of this estimator.</p>
+                      <p>The method works on simple estimators as well as on nested objects
+                        (such as <code
+                          class="xref py py-class docutils literal notranslate"><span class="pre">Pipeline</span></code>).
+                        The latter have
+                        parameters of the form <code
+                          class="docutils literal notranslate"><span class="pre">&lt;component&gt;__&lt;parameter&gt;</span></code>
+                        so that it’s
+                        possible to update each component of a nested object.</p>
+                      <dl class="field-list simple">
+                        <dt class="field-odd">Parameters</dt>
+                        <dd class="field-odd">
+                          <p><strong>**params</strong> (<em>dict</em>) – Estimator parameters.</p>
+                        </dd>
+                        <dt class="field-even">Returns</dt>
+                        <dd class="field-even">
+                          <p><strong>self</strong> – Estimator instance.</p>
+                        </dd>
+                        <dt class="field-odd">Return type</dt>
+                        <dd class="field-odd">
+                          <p>estimator instance</p>
+                        </dd>
+                      </dl>
+                    </dd>
+                  </dl>
+
+                </dd>
+              </dl>
+
+              <dl class="py function">
+                <dt class="sig sig-object py" id="lassonet.plot_path">
+                  <span class="sig-prename descclassname"><span class="pre">lassonet.</span></span><span
+                    class="sig-name descname"><span class="pre">plot_path</span></span><span
+                    class="sig-paren">(</span><em class="sig-param"><span class="n"><span
+                        class="pre">model</span></span></em>, <em class="sig-param"><span class="n"><span
+                        class="pre">path</span></span></em>, <em class="sig-param"><span class="n"><span
+                        class="pre">X_test</span></span></em>, <em class="sig-param"><span class="n"><span
+                        class="pre">y_test</span></span></em>, <em class="sig-param"><span class="o"><span
+                        class="pre">*</span></span></em>, <em class="sig-param"><span class="n"><span
+                        class="pre">score_function</span></span><span class="o"><span class="pre">=</span></span><span
+                      class="default_value"><span class="pre">None</span></span></em><span class="sig-paren">)</span><a
+                    class="headerlink" href="#lassonet.plot_path" title="Permalink to this definition">¶</a>
+                </dt>
+                <dd>
+                  <p>Plot the evolution of the model on the path, namely:
+                    - lambda
+                    - number of selected variables
+                    - score</p>
+                  <dl class="field-list simple">
+                    <dt class="field-odd">Parameters</dt>
+                    <dd class="field-odd">
+                      <ul class="simple">
+                        <li>
+                          <p><strong>model</strong> (<a class="reference internal" href="#lassonet.LassoNetClassifier"
+                              title="lassonet.LassoNetClassifier"><em>LassoNetClassifier</em></a><em> or </em><a
+                              class="reference internal" href="#lassonet.LassoNetRegressor"
+                              title="lassonet.LassoNetRegressor"><em>LassoNetRegressor</em></a>) – </p>
+                        </li>
+                        <li>
+                          <p><strong>path</strong> – output of model.path</p>
+                        </li>
+                        <li>
+                          <p><strong>X_test</strong> (<em>array-like</em>) – </p>
+                        </li>
+                        <li>
+                          <p><strong>y_test</strong> (<em>array-like</em>) – </p>
+                        </li>
+                        <li>
+                          <p><strong>score_function</strong> (<em>function</em><em> or </em><em>None</em>) – if None,
+                            use score_function=model.score
+                            score_function must take as input X_test, y_test</p>
+                        </li>
+                      </ul>
+                    </dd>
+                  </dl>
+                </dd>
+              </dl>
+
+              <dl class="py function">
+                <dt class="sig sig-object py" id="lassonet.lassonet_path">
+                  <span class="sig-prename descclassname"><span class="pre">lassonet.</span></span><span
+                    class="sig-name descname"><span class="pre">lassonet_path</span></span><span
+                    class="sig-paren">(</span><em class="sig-param"><span class="n"><span
+                        class="pre">X</span></span></em>, <em class="sig-param"><span class="n"><span
+                        class="pre">y</span></span></em>, <em class="sig-param"><span class="n"><span
+                        class="pre">task</span></span></em>, <em class="sig-param"><span class="o"><span
+                        class="pre">*</span></span></em>, <em class="sig-param"><span class="n"><span
+                        class="pre">X_val</span></span><span class="o"><span class="pre">=</span></span><span
+                      class="default_value"><span class="pre">None</span></span></em>, <em class="sig-param"><span
+                      class="n"><span class="pre">y_val</span></span><span class="o"><span
+                        class="pre">=</span></span><span class="default_value"><span
+                        class="pre">None</span></span></em>, <em class="sig-param"><span class="o"><span
+                        class="pre">**</span></span><span class="n"><span class="pre">kwargs</span></span></em><span
+                    class="sig-paren">)</span><a class="headerlink" href="#lassonet.lassonet_path"
+                    title="Permalink to this definition">¶</a>
+                </dt>
+                <dd>
+                  <dl class="field-list simple">
+                    <dt class="field-odd">Parameters</dt>
+                    <dd class="field-odd">
+                      <ul class="simple">
+                        <li>
+                          <p><strong>X</strong> (<em>array-like of shape</em><em> (</em><em>n_samples</em><em>,
+                            </em><em>n_features</em><em>)</em>) – Training data</p>
+                        </li>
+                        <li>
+                          <p><strong>y</strong> (<em>array-like of shape</em><em>
+                              (</em><em>n_samples</em><em>,</em><em>) or </em><em>(</em><em>n_samples</em><em>,
+                            </em><em>n_outputs</em><em>)</em>) – Target values</p>
+                        </li>
+                        <li>
+                          <p><strong>task</strong> (<em>str</em><em>, </em><em>must be
+                              &quot;classification&quot;</em><em> or </em><em>&quot;regression&quot;</em>) – Task</p>
+                        </li>
+                        <li>
+                          <p><strong>X_val</strong> (<em>array-like of shape</em><em> (</em><em>n_samples</em><em>,
+                            </em><em>n_features</em><em>)</em>) – Validation data</p>
+                        </li>
+                        <li>
+                          <p><strong>y_val</strong> (<em>array-like of shape</em><em>
+                              (</em><em>n_samples</em><em>,</em><em>) or </em><em>(</em><em>n_samples</em><em>,
+                            </em><em>n_outputs</em><em>)</em>) – Validation values</p>
+                        </li>
+                        <li>
+                          <p><strong>BaseLassoNet for the other parameters.</strong> (<em>See</em>) – </p>
+                        </li>
+                      </ul>
+                    </dd>
+                  </dl>
+                </dd>
+              </dl>
+
+            </section>
+          </section>
+
+
+        </div>
+
+      </div>
+    </div>
+    <div class="sphinxsidebar" role="navigation" aria-label="main navigation">
+      <div class="sphinxsidebarwrapper">
+        <h1 class="logo"><a href="#">LassoNet</a></h1>
+
+
+
+
+
+
+
+
+        <h3>Navigation</h3>
+
+        <div class="relations">
+          <h3>Related Topics</h3>
+          <ul>
+            <li><a href="#">Documentation overview</a>
+              <ul>
+              </ul>
+            </li>
+          </ul>
+        </div>
+        <div id="searchbox" style="display: none" role="search">
+          <h3 id="searchlabel">Quick search</h3>
+          <div class="searchformwrapper">
+            <form class="search" action="search.html" method="get">
+              <input type="text" name="q" aria-labelledby="searchlabel" />
+              <input type="submit" value="Go" />
+            </form>
           </div>
-          
         </div>
+        <script>$('#searchbox').show(0);</script>
+
+
+
+
+
+
+
+
       </div>
-      <div class="sphinxsidebar" role="navigation" aria-label="main navigation">
-        <div class="sphinxsidebarwrapper">
-<h1 class="logo"><a href="#">LassoNet</a></h1>
-
-
-
-
-
-
-
-
-<h3>Navigation</h3>
-
-<div class="relations">
-<h3>Related Topics</h3>
-<ul>
-  <li><a href="#">Documentation overview</a><ul>
-  </ul></li>
-</ul>
-</div>
-<div id="searchbox" style="display: none" role="search">
-  <h3 id="searchlabel">Quick search</h3>
-    <div class="searchformwrapper">
-    <form class="search" action="search.html" method="get">
-      <input type="text" name="q" aria-labelledby="searchlabel" />
-      <input type="submit" value="Go" />
-    </form>
     </div>
-</div>
-<script>$('#searchbox').show(0);</script>
-
-
-
-
-
-
-
-
-        </div>
-      </div>
-      <div class="clearer"></div>
-    </div>
-    <div class="footer">
-      &copy;2021, Louis Abraham, Ismael Lemhadri.
-      
-      |
-      Powered by <a href="http://sphinx-doc.org/">Sphinx 4.0.2</a>
-      &amp; <a href="https://github.com/bitprophet/alabaster">Alabaster 0.7.12</a>
-      
-      |
-      <a href="_sources/index.rst.txt"
-          rel="nofollow">Page source</a>
-    </div>
-
-    
-
-    
-  </body>
+    <div class="clearer"></div>
+  </div>
+  <div class="footer">
+    &copy;2021, Louis Abraham, Ismael Lemhadri.
+
+    |
+    Powered by <a href="http://sphinx-doc.org/">Sphinx 4.0.2</a>
+    &amp; <a href="https://github.com/bitprophet/alabaster">Alabaster 0.7.12</a>
+
+    |
+    <a href="_sources/index.rst.txt" rel="nofollow">Page source</a>
+  </div>
+
+
+
+
+</body>
+
 </html>